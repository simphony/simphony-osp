"""A collection of utility method for osp-core.

These are potentially useful for every user of SimPhoNy.
"""

import io
import itertools
import json
import logging
import pathlib
from typing import Optional, Union, TextIO, List

import requests
from rdflib import OWL, RDF, RDFS, Graph, Literal
from rdflib.parser import Parser as RDFLib_Parser
from rdflib.plugin import get as get_plugin
from rdflib.serializer import Serializer as RDFLib_Serializer
from rdflib.util import guess_format

from osp.core.namespaces import cuba
from osp.core.ontology.cuba import rdflib_cuba
from osp.core.ontology.datatypes import UID, CUSTOM_TO_PYTHON
from osp.core.ontology.relationship import OntologyRelationship

# Import `plugins.parsers.jsonld` for rdflib>=6, otherwise import it
#  from`rdflib_jsonld`.
from rdflib import __version__ as rdflib_version
if rdflib_version >= '6':
    from rdflib.plugins.parsers.jsonld import to_rdf as json_to_rdf
else:
    import warnings

    def _silent_warn(*args, **kwargs) -> None:
        """Function to replace `warnings.warn`, silences forced warnings."""
        pass

    warn = warnings.warn
    warnings.warn = _silent_warn
    from rdflib_jsonld.parser import to_rdf as json_to_rdf
<<<<<<< HEAD
    warnings.warn = warn
from osp.core.namespaces import cuba
from osp.core.ontology.cuba import rdflib_cuba
from osp.core.ontology.relationship import OntologyRelationship
from osp.core.ontology.datatypes import convert_from

=======
>>>>>>> 6f935d76

CUDS_IRI_PREFIX = "http://www.osp-core.com/cuds#"
logger = logging.getLogger(__name__)

# Private utilities (not user-facing and only used in this same file).


def _get_rdf_graph(session=None, skip_custom_datatypes=False,
                   skip_ontology=True):
    """Get the RDF Graph from a session.

    If no session is given, the core session will be used.

    Args:
        session (Session, optional): The session to compute the RDF Graph of.
            Defaults to None.
        skip_custom_datatypes (bool): Whether triples concerining custom
            datatypes should be skipped in export.
        skip_ontology (bool): Whether to have the ontology triples in the
            result graph.

    Returns:
        Graph: The resulting rdf Graph
    """
    from osp.core.session.session import Session
    if session is not None:
        if not isinstance(session, Session):
            raise TypeError(
                f"Invalid argument: {session}."
                f"Function can only be called on (sub)classes of {Session}."""
            )
    from osp.core.ontology.namespace_registry import namespace_registry
    from osp.core.cuds import Cuds
    session = session or Cuds._session
    result = session._get_full_graph()
    if not skip_ontology:
        result = result | namespace_registry._graph
        # The union includes namespace bindings.
    else:
        # Still bind the installed namespaces
        for prefix, iri in namespace_registry._graph.namespaces():
            result.bind(prefix, iri)
    if skip_custom_datatypes:
        return result - get_custom_datatype_triples()
    return result


def _serialize_rdf_graph(format="xml", session=None,
                         skip_custom_datatypes=False, skip_ontology=True,
                         skip_wrapper=True):
    """Serialize an RDF graph and take care of custom data types."""
    from osp.core.session.core_session import CoreSession
    graph = _get_rdf_graph(session, skip_custom_datatypes, skip_ontology)
    result = Graph()
    for s, p, o in graph:
        if isinstance(o, Literal):
            x = Literal(o.toPython(), datatype=o.datatype).toPython()
            o = Literal(x, datatype=o.datatype, lang=o.language)
        if not session or type(session) is CoreSession \
                or not skip_wrapper \
                or session.root.to_iri() not in {s, o}:
            result.add((s, p, o))
    for prefix, iri in graph.namespaces():
        result.bind(prefix, iri)
    return result.serialize(format=format, encoding='UTF-8').decode('UTF-8')


def _serialize_cuds_object_json(cuds_object, rel=cuba.activeRelationship,
                                max_depth=float("inf"), json_dumps=True):
    """Serialize a cuds objects and all of its contents recursively.

    Args:
        cuds_object (Cuds): The cuds object to serialize
        rel (OntologyRelationship, optional): The relationships to follow when
            serializing recursively. Defaults to cuba.activeRelationship.
        max_depth (int, optional): The maximum recursion depth.
            Defaults to float("inf").
        json_dumps (bool, optional): Whether to dump it to the registry.
            Defaults to True.

    Returns:
        Union[str, List]: The serialized cuds object.
    """
    from osp.core.session.transport.transport_utils import serializable
    from osp.core.utils.simple_search import find_cuds_object
    cuds_objects = find_cuds_object(criterion=lambda _: True,
                                    root=cuds_object,
                                    rel=rel,
                                    find_all=True,
                                    max_depth=max_depth)
    result = serializable(cuds_objects, partition_cuds=False, mark_first=True)
    if json_dumps:
        return json.dumps(result)
    return result


def _serialize_cuds_object_triples(cuds_object,
                                   rel=cuba.activeRelationship,
                                   max_depth=float("inf"),
                                   format: str = 'ttl'):
    """Serialize a CUDS object as triples.

    Args:
        cuds_object (Cuds): the cuds object to serialize.
        rel (OntologyRelationship): the ontology relationship to use as
            containment relationship.
        max_depth (float): the maximum depth to search for children CUDS
            objects.
        format (str): the format of the serialized triples.

    Returns:
        str: The CUDS object serialized as a RDF file.
    """
    from osp.core.ontology.namespace_registry import namespace_registry
    from osp.core.utils.simple_search import find_cuds_object
    cuds_objects = find_cuds_object(criterion=lambda _: True,
                                    root=cuds_object,
                                    rel=rel,
                                    find_all=True,
                                    max_depth=max_depth)
    graph = Graph()
    graph.add((rdflib_cuba._serialization, RDF.first,
               Literal(str(cuds_object.uid))))
    for prefix, iri in namespace_registry._graph.namespaces():
        graph.bind(prefix, iri)
    for s, p, o in itertools.chain(*(cuds.get_triples()
                                     for cuds in cuds_objects)):
        if isinstance(o, Literal):
            x = Literal(o.toPython(), datatype=o.datatype).toPython()
            o = Literal(x, datatype=o.datatype, lang=o.language)
        graph.add((s, p, o))
    return graph.serialize(format=format, encoding='UTF-8').decode('UTF-8')


def _serialize_session_json(session, json_dumps=True):
    """Serialize a session in application/ld+json format.

    Args:
        session (Session): The session to serialize.
        json_dumps (bool, optional): Whether to dump it to the registry.
            Defaults to True.

    Returns:
        Union[str, List]: The serialized session.
    """
    from osp.core.session.transport.transport_utils import serializable
    cuds_objects = list(cuds for cuds in session._registry.values()
                        if not cuds.is_a(cuba.Wrapper))
    result = serializable(cuds_objects, partition_cuds=False, mark_first=False)
    if json_dumps:
        return json.dumps(result)
    return result


def _deserialize_cuds_object(json_doc, session=None, buffer_context=None):
    """Deserialize the given json objects (to CUDS).

    Will add the CUDS objects to the buffers.

    Args:
        json_doc (Union[str, dict, List[dict]]): the json document to load.
            Either string or already loaded json object.
        session (Session, optional): The session to add the CUDS objects to.
            Defaults to the CoreSession.
        buffer_context (BufferContext): Whether to add the objects to the
            buffers of the user or the engine. Default is equivalent of
            the user creating the CUDS objects by hand.

    Returns:
        Cuds: The deserialized Cuds.
    """
    from osp.core.cuds import Cuds
    from osp.core.session.transport.transport_utils import import_rdf
    from osp.core.session.buffers import BufferContext
    from osp.core.ontology.cuba import rdflib_cuba
    if isinstance(json_doc, str):
        json_doc = json.loads(json_doc)
    session = session or Cuds._session
    buffer_context = buffer_context or BufferContext.USER
    g = json_to_rdf(json_doc, Graph())
    # only return first (when a cuds instead of a session was exported)
    first = g.value(rdflib_cuba._serialization, RDF.first)
    if first:
        first = UID(first)
        g.remove((rdflib_cuba._serialization, RDF.first, None))
    deserialized = import_rdf(
        graph=g,
        session=session,
        buffer_context=buffer_context,
        return_uid=first
    )
    return deserialized


def _import_rdf_file(path, format="xml", session=None, buffer_context=None):
    """Import rdf from file.

    Args:
        path (Union[str, TextIO]): Path of the rdf file to import or file-like
            object containing the rdf data.
        format (str, optional): The file format of the file. Defaults to "xml".
        session (Session, optional): The session to add the CUDS objects to.
            Defaults to the CoreSession.
        buffer_context (BufferContext, optional): Whether to add the objects
            to the buffers of the user or the engine. Default is equivalent of
            the user creating the CUDS objects by hand.. Defaults to None.
    """
    from osp.core.cuds import Cuds
    from osp.core.session.transport.transport_utils import import_rdf
    from osp.core.session.buffers import BufferContext
    g = Graph()
    g.parse(path, format=format)
    test_triples = [
        (None, RDF.type, OWL.Class),
        (None, RDF.type, OWL.DatatypeProperty),
        (None, RDF.type, OWL.ObjectProperty)
    ]
    if any(t in g for t in test_triples):
        raise ValueError("Data contains class or property definitions. "
                         "Please install ontologies using pico and use the "
                         "rdf import only for individuals!")
    onto_iri = g.value(None, RDF.type, OWL.Ontology)
    if onto_iri:
        g.remove((onto_iri, None, None))
    # only return first (when a cuds instead of a session was exported)
    first = g.value(rdflib_cuba._serialization, RDF.first)
    if first:
        first = UID(first)
        g.remove((rdflib_cuba._serialization, RDF.first, None))
    session = session or Cuds._session
    buffer_context = buffer_context or BufferContext.USER
    deserialized = import_rdf(
        graph=g,
        session=session,
        buffer_context=buffer_context,
        return_uid=first
    )
    return deserialized

# Internal utilities (not user-facing).


<<<<<<< HEAD
def iri_from_uid(uid):
    """Transform an uid to an IRI.

    Args:
        uid (Union[UUID, URIRef]): The UUID to transform.

    Returns:
        URIRef: The IRI of the CUDS object with the given UUID.
    """
    if type(uid) is uuid.UUID:
        return URIRef(CUDS_IRI_PREFIX + str(uid))
    else:
        return uid


def uid_from_iri(iri):
    """Transform an IRI to an uid.

    Args:
        iri (URIRef): The IRI to transform.

    Returns:
        URIRef: The IRI of the CUDS object with the given uid.
    """
    if iri.startswith(CUDS_IRI_PREFIX):
        try:
            return uuid.UUID(hex=str(iri)[len(CUDS_IRI_PREFIX):])
        except ValueError as e:
            raise ValueError(f"Unable to transform {iri} to uid.") \
                from e
    else:
        return iri


def get_custom_datatypes():
    """Get the set of all custom datatypes used in the ontology.

    Custom datatypes are non standard ones, defined in the CUBA namespace.

    Returns:
        Set[IRI]: The set of IRI of custom datatypes.
    """
    from osp.core.ontology.cuba import rdflib_cuba
    from osp.core.ontology.namespace_registry import namespace_registry
    pattern = (None, RDF.type, RDFS.Datatype)
    result = set()
    for s, p, o in namespace_registry._graph.triples(pattern):
        if s in rdflib_cuba:
            result.add(s)
    return result
=======
def uid_from_general_iri(iri, graph, _visited=frozenset()):
    """Get a UUID from a general (not containing a UUID) IRI.

    Args:
        iri (UriRef): The IRI to convert to UUID.
        graph (Graph): The rdflib Graph to look for different IRIs for the
            same individual.
        _visited (Frozenset): Used for recursive calls.

    Returns:
        Tuple[UUID, URIRef]: The UUID and an IRI containing this UUID.
    """
    if str(iri).startswith(CUDS_IRI_PREFIX):
        return UID(iri), iri

    for _, _, x in graph.triples((iri, OWL.sameAs, None)):
        if x not in _visited:
            return uid_from_general_iri(x, graph, _visited | {iri})
    for x, _, _ in graph.triples((None, OWL.sameAs, iri)):
        if x not in _visited:
            return uid_from_general_iri(x, graph, _visited | {iri})
    uid = UID()
    new_iri = uid.to_iri()
    # The order is important.
    # (iri, OWL.sameAs, iri_new) would produce new CUDS.
    graph.add((new_iri, OWL.sameAs, iri))
    return uid, new_iri
>>>>>>> 6f935d76


def get_custom_datatype_triples():
    """Get the set of triples in the ontology that include custom datatypes.

    Custom datatypes are non standard ones, defined in the CUBA namespace.

    Returns:
        Graph: A graph containing all the triples concerning custom
            datatypes.
    """
    custom_datatypes = CUSTOM_TO_PYTHON.keys()
    from osp.core.ontology.namespace_registry import namespace_registry
    result = Graph()
    for d in custom_datatypes:
        result.add((d, RDF.type, RDFS.Datatype))
        pattern = (None, RDFS.range, d)
        for s, p, o in namespace_registry._graph.triples(pattern):
            result.add((s, p, o))
    return result

# Public utilities (user-facing).


def branch(cuds_object, *args, rel=None):
    """Like Cuds.add(), but returns the element you add to.

    This makes it easier to create large CUDS structures.

    Args:
        cuds_object (Cuds): the object to add to.
        args (Cuds): object(s) to add
        rel (OntologyRelationship): class of the relationship between the
            objects.

    Raises:
        ValueError: adding an element already there.

    Returns:
        Cuds: The first argument.
    """
    cuds_object.add(*args, rel=rel)
    return cuds_object


def get_relationships_between(subj, obj):
    """Get the set of relationships between two cuds objects.

    Args:
        subj (Cuds): The subject
        obj (Cuds): The object

    Returns:
        Set[OntologyRelationship]: The set of relationships between subject
            and object.
    """
    result = set()
    for rel, obj_uids in subj._neighbors.items():
        if obj.uid in obj_uids:
            result.add(rel)
    return result


def delete_cuds_object_recursively(cuds_object, rel=cuba.activeRelationship,
                                   max_depth=float("inf")):
    """Delete a cuds object  and all the object inside of the container of it.

    Args:
        cuds_object (Cuds): The CUDS object to recursively delete.
        rel (OntologyRelationship, optional): The relationship used for
            traversal. Defaults to cuba.activeRelationship.
        max_depth (int, optional):The maximum depth of the recursion.
            Defaults to float("inf"). Defaults to float("inf").
    """
    from osp.core.utils.simple_search import find_cuds_object
    cuds_objects = find_cuds_object(criterion=lambda x: True, root=cuds_object,
                                    rel=rel,
                                    find_all=True,
                                    max_depth=max_depth)
    for obj in cuds_objects:
        obj.session.delete_cuds_object(obj)


def remove_cuds_object(cuds_object):
    """Remove a cuds_object from the data structure.

    Removes the relationships to all neighbors.
    To delete it from the registry you must call the
    sessions prune method afterwards.

    Args:
        cuds_object (Cuds): The cuds_object to remove.
    """
    # Method does not allow deletion of the root element of a container
    for elem in cuds_object.iter(rel=cuba.relationship):
        cuds_object.remove(elem.uid, rel=cuba.relationship)


def import_cuds(path_or_filelike: Union[str, TextIO, dict, List[dict]],
                session: Optional = None,
                format: str = None):
    """Imports CUDS in various formats (see the `format` argument).

    Args:
        path_or_filelike (Union[str, TextIO], optional): either,
            (str) the path of a file to import;
            (Union[List[dict], dict]) a dictionary representing the contents of
             a json file;
            (TextIO) any file-like object  (in string mode) that provides a
            `read()` method. Note that it is possible to get such an object
            from any `str` object using the python standard library. For
            example, given the `str` object `string`, `import io;
            filelike = io.StringIO(string)` would create such an object.
            If not format is specified, it will be guessed.
        session (Session): the session in which the imported data will be
            stored.
        format (str, optional): the format of the content to import. The
            supported formats are `json` and the ones supported by RDFLib. See
            `https://rdflib.readthedocs.io/en/latest/plugin_parsers.html`.
            If no format is specified, then it will be guessed. Note that in
            some specific cases, the guess may be wrong. In such cases, try
            again specifying the format.

    Returns (List[Cuds]): a list of cuds objects.
    """
    # Check the validity of the requested format and raise useful exceptions.
    if format is not None and format not in ('json', 'application/ld+json'):
        try:
            get_plugin(format, RDFLib_Parser)
        except AttributeError as e:
            if '/' not in format:
                raise ValueError(
                    f'Unsupported format {format}. The supported formats are '
                    f'`json` and the ones supported by RDFLib '
                    f'`https://rdflib.readthedocs.io/en/latest'
                    f'/plugin_parsers.html`.') from e
            else:
                raise ValueError(
                    f'Unsupported mime-type {format}. The supported mime-types'
                    f' are `application/ld+json` and the ones supported by '
                    f'RDFLib. Unfortunately, the latter are not documented, '
                    f'but can be checked directly on its source code '
                    f'`https://github.com/RDFLib/rdflib/blob/master'
                    f'/rdflib/plugin.py`. Look for lines of the form '
                    f'`register(".*", Parser, ".*", ".*")`.') from e

    # Guess and/or validate the specified format.
    if isinstance(path_or_filelike, (dict, list)):  # JSON document.
        if not (format is None or format in ('json', 'application/ld+json')):
            raise ValueError(f'The CUDS objects to be imported do not match '
                             f'the specified format: {format}.')
        contents = path_or_filelike
        format = 'application/ld+json'
    else:  # Path to a file or file-like object.
        # Read the contents of the object.
        if isinstance(path_or_filelike, str):  # Path.
            if not pathlib.Path(path_or_filelike).is_file():
                raise ValueError(f'{path_or_filelike} is not a file or does '
                                 f'not exist.')
            with open(path_or_filelike, 'r') as file:
                contents = file.read()
        else:  # File-like object.
            if 'read' not in path_or_filelike.__dir__():
                raise TypeError(f'{path_or_filelike} is neither a path'
                                f'or a file-like object.')
            contents = path_or_filelike.read()

        # Guess or validate the format.
        if format is None or format in ('json', 'application/ld+json'):
            try:
                contents = json.loads(contents)
                format = 'application/ld+json'
            except ValueError as e:
                # It is not json, but json format was specified. Raise
                # ValueError.
                if format in ('json', 'application/ld+json'):
                    raise ValueError(
                        f'The CUDS objects to be imported do not match '
                        f'the specified format: {format}.') from e
        if format is None:
            # Let RDFLib guess (it can only guess for files)
            if isinstance(path_or_filelike, str):
                if isinstance(path_or_filelike, str):
                    format = guess_format(path_or_filelike)
            else:
                raise ValueError('Could not guess the file format. Please'
                                 'specify it using the "format" keyword '
                                 'argument.')

    # Import the contents.
    from osp.core.cuds import Cuds
    session = session or Cuds._session
    if format == 'application/ld+json':
        results = _deserialize_cuds_object(contents, session=session,
                                           buffer_context=None)
    else:
        results = _import_rdf_file(io.StringIO(contents), format=format,
                                   session=session,
                                   buffer_context=None)
    return results


def export_cuds(cuds_or_session: Optional = None,
                file: Optional[Union[str, TextIO]] = None,
                format: str = 'text/turtle',
                rel: OntologyRelationship = cuba.activeRelationship,
                max_depth: float = float("inf")) -> Union[str, None]:
    """Exports CUDS in a variety of formats (see the `format` argument).

    Args:
        cuds_or_session (Union[Cuds, Session], optional): the
            (Cuds) CUDS object to export, or
            (Session) a session to serialize all of its CUDS objects.
            If no item is specified, then the current session is exported.
        file (str, optional): either,
            (str) a path, to save the CUDS objects or,
            (TextIO) any file-like object (in string mode) that provides a
            `write()` method. If this argument is not specified, a string with
            the results will be returned instead.
        format(str): the target format. Defaults to triples in turtle syntax.
        rel (OntologyRelationship): the ontology relationship to use as
            containment relationship when exporting CUDS.
        max_depth (float): maximum depth to search for children CUDS.
    """
    # Choose default session if not specified.
    from osp.core.session.session import Session
    from osp.core.cuds import Cuds
    if cuds_or_session is None:
        cuds_or_session = Cuds._session

    # Check the validity of the requested format and raise useful exceptions.
    if format not in ('json', 'application/ld+json'):
        try:
            get_plugin(format, RDFLib_Serializer)
        except AttributeError as e:
            if '/' not in format:
                raise ValueError(
                    f'Unsupported format {format}. The supported formats are '
                    f'`json` and the ones supported by RDFLib '
                    f'`https://rdflib.readthedocs.io/en/latest'
                    f'/plugin_serializers.html`.') from e
            else:
                raise ValueError(
                    f'Unsupported mime-type {format}. The supported mime-types'
                    f' are `application/ld+json`and the ones supported by '
                    f'RDFLib. Unfortunately, the latter are not documented, '
                    f'but can be checked directly on its source code '
                    f'`https://github.com/RDFLib/rdflib/blob/master'
                    f'/rdflib/plugin.py`. Look for lines of the form '
                    f'`register(".*", Serializer, ".*", ".*")`.') from e

    if isinstance(cuds_or_session, Cuds):
        if format in ('json', 'application/ld+json'):
            result = _serialize_cuds_object_json(cuds_or_session, rel=rel,
                                                 max_depth=max_depth,
                                                 json_dumps=True)
        else:
            result = _serialize_cuds_object_triples(cuds_or_session, rel=rel,
                                                    max_depth=max_depth,
                                                    format=format)
    elif isinstance(cuds_or_session, Session):
        if format in ('json', 'application/ld+json'):
            result = _serialize_session_json(cuds_or_session, json_dumps=True)
        else:
            result = _serialize_rdf_graph(format=format,
                                          session=cuds_or_session,
                                          skip_custom_datatypes=False,
                                          skip_ontology=True,
                                          skip_wrapper=True)
    else:
        raise ValueError('Specify either a CUDS object or a session to '
                         'be exported.')

    if file:
        if isinstance(file, str):  # Path
            if pathlib.Path(file).is_dir():
                raise ValueError(f'{file} is a directory.')
            else:
                with open(file, 'w+') as file_handle:
                    file_handle.write(result)
        else:  # File-like object
            if 'write' not in file.__dir__():
                raise TypeError(f'{file} is neither a path'
                                f'or a file-like object.')
            else:
                file.write(result)
    else:
        return result


def post(url, cuds_object, rel=cuba.activeRelationship,
         max_depth=float("inf")):
    """Will send the given CUDS object to the given URL.

    Will also send the CUDS object in the container recursively.

    Args:
        url (string): The URL to send the CUDS object to
        cuds_object (Cuds): The CUDS to send
        max_depth (int, optional): The maximum depth to send CUDS objects
            recursively. Defaults to float("inf").

    Returns:
        Server response
    """
    serialized = _serialize_cuds_object_json(cuds_object, max_depth=max_depth,
                                             rel=rel)
    return requests.post(url=url,
                         data=serialized,
                         headers={"content_type": "application/ld+json"})


def sparql(query_string: str, session: Optional = None):
    """Performs a SPARQL query on a session (if supported by the session).

    Args:
        query_string (str): A string with the SPARQL query to perform.
        session (Session, optional): The session on which the SPARQL query
            will be performed. If no session is specified, then the current
            default session is used. This means that, when no session is
            specified, inside session `with` statements, the query will be
            performed on the session associated with such statement, while
            outside, it will be performed on the OSP-core default session,
            the core session.

    Returns:
        SparqlResult: A SparqlResult object, which can be iterated to obtain
            the output rows. Then for each `row`, the value for each query
            variable can be retrieved as follows: `row['variable']`.

    Raises:
        NotImplementedError: when the session does not support SPARQL queries.
    """
    from osp.core.cuds import Cuds
    session = session or Cuds._session
    try:
        return session.sparql(query_string)
    except AttributeError or NotImplementedError:
        raise NotImplementedError(f'The session {session} does not support'
                                  f' SPARQL queries.')<|MERGE_RESOLUTION|>--- conflicted
+++ resolved
@@ -37,15 +37,6 @@
     warn = warnings.warn
     warnings.warn = _silent_warn
     from rdflib_jsonld.parser import to_rdf as json_to_rdf
-<<<<<<< HEAD
-    warnings.warn = warn
-from osp.core.namespaces import cuba
-from osp.core.ontology.cuba import rdflib_cuba
-from osp.core.ontology.relationship import OntologyRelationship
-from osp.core.ontology.datatypes import convert_from
-
-=======
->>>>>>> 6f935d76
 
 CUDS_IRI_PREFIX = "http://www.osp-core.com/cuds#"
 logger = logging.getLogger(__name__)
@@ -288,7 +279,6 @@
 # Internal utilities (not user-facing).
 
 
-<<<<<<< HEAD
 def iri_from_uid(uid):
     """Transform an uid to an IRI.
 
@@ -302,7 +292,6 @@
         return URIRef(CUDS_IRI_PREFIX + str(uid))
     else:
         return uid
-
 
 def uid_from_iri(iri):
     """Transform an IRI to an uid.
@@ -339,36 +328,6 @@
         if s in rdflib_cuba:
             result.add(s)
     return result
-=======
-def uid_from_general_iri(iri, graph, _visited=frozenset()):
-    """Get a UUID from a general (not containing a UUID) IRI.
-
-    Args:
-        iri (UriRef): The IRI to convert to UUID.
-        graph (Graph): The rdflib Graph to look for different IRIs for the
-            same individual.
-        _visited (Frozenset): Used for recursive calls.
-
-    Returns:
-        Tuple[UUID, URIRef]: The UUID and an IRI containing this UUID.
-    """
-    if str(iri).startswith(CUDS_IRI_PREFIX):
-        return UID(iri), iri
-
-    for _, _, x in graph.triples((iri, OWL.sameAs, None)):
-        if x not in _visited:
-            return uid_from_general_iri(x, graph, _visited | {iri})
-    for x, _, _ in graph.triples((None, OWL.sameAs, iri)):
-        if x not in _visited:
-            return uid_from_general_iri(x, graph, _visited | {iri})
-    uid = UID()
-    new_iri = uid.to_iri()
-    # The order is important.
-    # (iri, OWL.sameAs, iri_new) would produce new CUDS.
-    graph.add((new_iri, OWL.sameAs, iri))
-    return uid, new_iri
->>>>>>> 6f935d76
-
 
 def get_custom_datatype_triples():
     """Get the set of triples in the ontology that include custom datatypes.
