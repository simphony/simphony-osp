"""A collection of utility method for osp-core.

These are potentially useful for every user of SimPhoNy.
"""

import io
import itertools
import json
import logging
import pathlib
from typing import Optional, TYPE_CHECKING, Union, TextIO, List
from uuid import UUID

import requests
from rdflib import OWL, RDF, RDFS, Graph, Literal
from rdflib.graph import ReadOnlyGraphAggregate
from rdflib.parser import Parser as RDFLib_Parser
from rdflib.plugin import get as get_plugin
from rdflib.serializer import Serializer as RDFLib_Serializer
from rdflib.util import guess_format

from osp.core.namespaces import cuba
from osp.core.ontology.cuba import cuba_namespace
from osp.core.ontology.datatypes import CUSTOM_TO_PYTHON
from osp.core.ontology.individual import OntologyIndividual
from osp.core.session.session import Session

if TYPE_CHECKING:
    from osp.core.ontology.relationship import OntologyRelationship

# Import `plugins.parsers.jsonld` for rdflib>=6, otherwise import it
#  from`rdflib_jsonld`.
from rdflib import __version__ as rdflib_version
if rdflib_version >= '6':
    from rdflib.plugins.parsers.jsonld import to_rdf as json_to_rdf
else:
    import warnings

    def _silent_warn(*args, **kwargs) -> None:
        """Function to replace `warnings.warn`, silences forced warnings."""
        pass

    warn = warnings.warn
    warnings.warn = _silent_warn
    from rdflib_jsonld.parser import to_rdf as json_to_rdf
<<<<<<< HEAD
    warnings.warn = warn
from osp.core.namespaces import cuba
from osp.core.ontology.cuba import rdflib_cuba
from osp.core.ontology.relationship import OntologyRelationship
from osp.core.ontology.datatypes import convert_from

=======
>>>>>>> 73af91c8

CUDS_IRI_PREFIX = "http://www.osp-core.com/cuds#"
logger = logging.getLogger(__name__)

# Private utilities (not user-facing and only used in this same file).


def _serializable(obj: Union[OntologyIndividual,
                             UUID,
                             List[OntologyIndividual],
                             List[UUID],
                             None],
                  partition_cuds=True, mark_first=False):
    """Make given object json serializable.

    The object can be a cuds_object, a list of cuds_objects,
    a uid or a list od uids.

    Args:
        obj (): The
            object to make serializable.

    Raises:
        ValueError: Given object could not be made serializable.

    Return:
        Union[Dict, List, str, None]: The serializable object.
    """
    from osp.core.ontology.entity import OntologyEntity
    if obj is None:
        return obj
    if isinstance(obj, (str, int, float)):
        return obj
    if isinstance(obj, UUID):
        return {"UID": str(obj)}
    if isinstance(obj, OntologyEntity):
        return {"ENTITY": str(obj)}
    if isinstance(obj, OntologyEntity):
        return _serializable([obj])
    if isinstance(obj, dict):
        return {k: _serializable(v) for k, v in obj.items()}
    if not partition_cuds:  # TODO this should be the default
        try:
            return _serializable(obj, mark_first=mark_first)
        except TypeError:
            pass
    try:
        return [_serializable(x) for x in obj]
    except TypeError as e:
        raise ValueError("Could not serialize %s." % obj) \
            from e


def _serialize_session_triples(format="xml",
                               session=None,
                               skip_custom_datatypes=False,
                               skip_ontology=True):
    """Serialize an RDF graph and take care of custom data types."""
    from osp.core.session.session import Session
    session = session or Session.get_default_session()

    graph = session.graph
    if not skip_ontology:
        graph = ReadOnlyGraphAggregate([graph, session.ontology.graph])
    custom_datatype_triples = get_custom_datatype_triples(session) \
        if skip_custom_datatypes else Graph()

    result = Graph()
    for s, p, o in graph:
        if isinstance(o, Literal):
            x = Literal(o.toPython(), datatype=o.datatype).toPython()
            o = Literal(x, datatype=o.datatype, lang=o.language)
        if (s, p, o) in custom_datatype_triples and skip_custom_datatypes:
            continue
        result.add((s, p, o))

    for prefix, iri in graph.namespaces():
        result.bind(prefix, iri)
    return result.serialize(format=format, encoding='UTF-8').decode('UTF-8')


def _serialize_individual_json(individual, rel=cuba.activeRelationship,
                               max_depth=float("inf"), json_dumps=True):
    """Serialize a cuds objects and all of its contents recursively.

    Args:
        individual (Cuds): The cuds object to serialize
        rel (OntologyRelationship, optional): The relationships to follow when
            serializing recursively. Defaults to cuba.activeRelationship.
        max_depth (int, optional): The maximum recursion depth.
            Defaults to float("inf").
        json_dumps (bool, optional): Whether to dump it to the registry.
            Defaults to True.

    Returns:
        Union[str, List]: The serialized cuds object.
    """
    from osp.core.utils.simple_search import find_cuds_object
    cuds_objects = find_cuds_object(criterion=lambda _: True,
                                    root=individual,
                                    rel=rel,
                                    find_all=True,
                                    max_depth=max_depth)
    result = _serializable(cuds_objects, partition_cuds=False, mark_first=True)
    if json_dumps:
        return json.dumps(result)
    return result


def _serialize_individual_triples(individual,
                                  rel=cuba.activeRelationship,
                                  max_depth=float("inf"),
                                  format: str = 'ttl'):
    """Serialize a CUDS object as triples.

    Args:
        individual (Cuds): the cuds object to serialize.
        rel (OntologyRelationship): the ontology relationship to use as
            containment relationship.
        max_depth (float): the maximum depth to search for children CUDS
            objects.
        format (str): the format of the serialized triples.

    Returns:
        str: The CUDS object serialized as a RDF file.
    """
    from osp.core.utils.simple_search import find_cuds_object
    individuals = find_cuds_object(criterion=lambda _: True,
                                   root=individual,
                                   rel=rel,
                                   find_all=True,
                                   max_depth=max_depth)
    graph = Graph()
    graph.add((cuba_namespace._serialization, RDF.first,
               individual.identifier))
    for prefix, iri in individual.session.ontology.graph.namespaces():
        graph.bind(prefix, iri)
    for s, p, o in itertools.chain(*(individual.triples
                                     for individual in individuals)):
        if isinstance(o, Literal):
            x = Literal(o.toPython(), datatype=o.datatype).toPython()
            o = Literal(x, datatype=o.datatype, lang=o.language)
        graph.add((s, p, o))
    return graph.serialize(format=format, encoding='UTF-8').decode('UTF-8')


def _serialize_session_json(session, json_dumps=True):
    """Serialize a session in application/ld+json format.

    Args:
        session (Session): The session to serialize.
        json_dumps (bool, optional): Whether to dump it to the registry.
            Defaults to True.

    Returns:
        Union[str, List]: The serialized session.
    """
    entitites = list(session)
    result = _serializable(entitites,
                           partition_cuds=False,
                           mark_first=False)
    if json_dumps:
        return json.dumps(result)
    return result


def _deserialize_json(json_doc,
                      session=None):
    """Deserialize the given json objects (to CUDS).

    Will add the CUDS objects to the buffers.

    Args:
        json_doc (Union[str, dict, List[dict]]): the json document to load.
            Either string or already loaded json object.
        session (Session, optional): The session to add the CUDS objects to.
            Defaults to the CoreSession.

    Returns:
        Cuds: The deserialized Cuds.
    """
    from osp.core.session.session import Session
    from osp.core.ontology.cuba import cuba_namespace
    if isinstance(json_doc, str):
        json_doc = json.loads(json_doc)

    temp_session = Session()
    json_to_rdf(json_doc, temp_session.graph)

    session = session or Session.get_default_session()
    results = []
    for entity in list(temp_session):
        session.merge(entity)
        results += [entity]

    # only return first (when a cuds instead of a session was exported)
    first = temp_session.graph.value(cuba_namespace._serialization, RDF.first)
    if first:
        return session.from_identifier(first)

    return results


def _import_rdf_file(path,
                     format="xml",
                     session=None):
    """Import rdf from file.

    Args:
        path (Union[str, TextIO]): Path of the rdf file to import or file-like
            object containing the rdf data.
        format (str, optional): The file format of the file. Defaults to "xml".
        session (Session, optional): The session to add the CUDS objects to.
            Defaults to the CoreSession.
    """
    temp_session = Session()
    temp_session.graph.parse(path, format=format)
    # remove OWL.NamedIndividual type statements as we do not need them
    temp_session.graph.remove((None, RDF.type, OWL.NamedIndividual))

    session = session or Session.get_default_session()
    results = []
    for entity in list(temp_session):
        session.merge(entity)
        results += [entity]

    # only return first (when a cuds instead of a session was exported)
    first = temp_session.graph.value(cuba_namespace._serialization, RDF.first)
    if first:
        return session.from_identifier(first)

    return results


# Internal utilities (not user-facing).


def get_custom_datatype_triples(session):
    """Get the set of triples in the ontology that include custom datatypes.

    Custom datatypes are non standard ones, defined in the CUBA namespace.

    Returns:
        Graph: A graph containing all the triples concerning custom
            datatypes.
    """
    custom_datatypes = CUSTOM_TO_PYTHON.keys()
    result = Graph()
    for d in custom_datatypes:
        result.add((d, RDF.type, RDFS.Datatype))
        pattern = (None, RDFS.range, d)
        for s, p, o in session.ontology.graph.triples(pattern):
            result.add((s, p, o))
    return result

# Public utilities (user-facing).


def branch(cuds_object, *args, rel=None):
    """Like Cuds.add(), but returns the element you add to.

    This makes it easier to create large CUDS structures.

    Args:
        cuds_object (Cuds): the object to add to.
        args (Cuds): object(s) to add
        rel (OntologyRelationship): class of the relationship between the
            objects.

    Raises:
        ValueError: adding an element already there.

    Returns:
        Cuds: The first argument.
    """
    cuds_object.add(*args, rel=rel)
    return cuds_object


def get_relationships_between(subj, obj):
    """Get the set of relationships between two cuds objects.

    Args:
        subj (Cuds): The subject
        obj (Cuds): The object

    Returns:
        Set[OntologyRelationship]: The set of relationships between subject
            and object.
    """
    result = set()
    for rel, obj_uids in subj._neighbors.items():
        if obj.uid in obj_uids:
            result.add(rel)
    return result


def delete_cuds_object_recursively(cuds_object, rel=cuba.activeRelationship,
                                   max_depth=float("inf")):
    """Delete a cuds object  and all the object inside of the container of it.

    Args:
        cuds_object (Cuds): The CUDS object to recursively delete.
        rel (OntologyRelationship, optional): The relationship used for
            traversal. Defaults to cuba.activeRelationship.
        max_depth (int, optional):The maximum depth of the recursion.
            Defaults to float("inf"). Defaults to float("inf").
    """
    from osp.core.utils.simple_search import find_cuds_object
    cuds_objects = find_cuds_object(criterion=lambda x: True, root=cuds_object,
                                    rel=rel,
                                    find_all=True,
                                    max_depth=max_depth)
    for obj in cuds_objects:
        obj.ontology.delete_cuds_object(obj)


def remove_cuds_object(cuds_object):
    """Remove a cuds_object from the data structure.

    Removes the relationships to all neighbors.
    To delete it from the registry you must call the
    sessions prune method afterwards.

    Args:
        cuds_object (Cuds): The cuds_object to remove.
    """
    # Method does not allow deletion of the root element of a container
    for elem in cuds_object.iter(rel=cuba.relationship):
        cuds_object.remove(elem.uid, rel=cuba.relationship)


def import_cuds(path_or_filelike: Union[str, TextIO, dict, List[dict]],
                session: Optional = None,
                format: str = None):
    """Imports CUDS in various formats (see the `format` argument).

    Args:
        path_or_filelike (Union[str, TextIO], optional): either,
            (str) the path of a file to import;
            (Union[List[dict], dict]) a dictionary representing the contents of
             a json file;
            (TextIO) any file-like object  (in string mode) that provides a
            `read()` method. Note that it is possible to get such an object
            from any `str` object using the python standard library. For
            example, given the `str` object `string`, `import io;
            filelike = io.StringIO(string)` would create such an object.
            If not format is specified, it will be guessed.
        session (Session): the session in which the imported data will be
            stored.
        format (str, optional): the format of the content to import. The
            supported formats are `json` and the ones supported by RDFLib. See
            `https://rdflib.readthedocs.io/en/latest/plugin_parsers.html`.
            If no format is specified, then it will be guessed. Note that in
            some specific cases, the guess may be wrong. In such cases, try
            again specifying the format.

    Returns (List[Cuds]): a list of cuds objects.
    """
    # Check the validity of the requested format and raise useful exceptions.
    if format is not None and format not in ('json', 'application/ld+json'):
        try:
            get_plugin(format, RDFLib_Parser)
        except AttributeError as e:
            if '/' not in format:
                raise ValueError(
                    f'Unsupported format {format}. The supported formats are '
                    f'`json` and the ones supported by RDFLib '
                    f'`https://rdflib.readthedocs.io/en/latest'
                    f'/plugin_parsers.html`.') from e
            else:
                raise ValueError(
                    f'Unsupported mime-type {format}. The supported mime-types'
                    f' are `application/ld+json` and the ones supported by '
                    f'RDFLib. Unfortunately, the latter are not documented, '
                    f'but can be checked directly on its source code '
                    f'`https://github.com/RDFLib/rdflib/blob/master'
                    f'/rdflib/plugin.py`. Look for lines of the form '
                    f'`register(".*", Parser, ".*", ".*")`.') from e

    # Guess and/or validate the specified format.
    if isinstance(path_or_filelike, (dict, list)):  # JSON document.
        if not (format is None or format in ('json', 'application/ld+json')):
            raise ValueError(f'The CUDS objects to be imported do not match '
                             f'the specified format: {format}.')
        contents = path_or_filelike
        format = 'application/ld+json'
    else:  # Path to a file or file-like object.
        # Read the contents of the object.
        if isinstance(path_or_filelike, str):  # Path.
            if not pathlib.Path(path_or_filelike).is_file():
                raise ValueError(f'{path_or_filelike} is not a file or does '
                                 f'not exist.')
            with open(path_or_filelike, 'r') as file:
                contents = file.read()
        else:  # File-like object.
            if 'read' not in path_or_filelike.__dir__():
                raise TypeError(f'{path_or_filelike} is neither a path'
                                f'or a file-like object.')
            contents = path_or_filelike.read()

        # Guess or validate the format.
        if format is None or format in ('json', 'application/ld+json'):
            try:
                contents = json.loads(contents)
                format = 'application/ld+json'
            except ValueError as e:
                # It is not json, but json format was specified. Raise
                # ValueError.
                if format in ('json', 'application/ld+json'):
                    raise ValueError(
                        f'The CUDS objects to be imported do not match '
                        f'the specified format: {format}.') from e
        if format is None:
            # Let RDFLib guess (it can only guess for files)
            if isinstance(path_or_filelike, str):
                if isinstance(path_or_filelike, str):
                    format = guess_format(path_or_filelike)
            else:
                raise ValueError('Could not guess the file format. Please'
                                 'specify it using the "format" keyword '
                                 'argument.')

    # Import the contents.
    session = session or Session.get_default_session()
    if format == 'application/ld+json':
        results = _deserialize_json(contents, session=session)
    else:
        results = _import_rdf_file(io.StringIO(contents),
                                   format=format,
                                   session=session)
    return results


def export_cuds(individual_or_session: Optional = None,
                file: Optional[Union[str, TextIO]] = None,
                format: str = 'text/turtle',
                rel: 'OntologyRelationship' = cuba.activeRelationship,
                max_depth: float = float("inf")) -> Union[str, None]:
    """Exports CUDS in a variety of formats (see the `format` argument).

    Args:
        individual_or_session (Union[Cuds, Session], optional): the
            (Cuds) CUDS object to export, or
            (Session) a session to serialize all of its CUDS objects.
            If no item is specified, then the current session is exported.
        file (str, optional): either,
            (str) a path, to save the CUDS objects or,
            (TextIO) any file-like object (in string mode) that provides a
            `write()` method. If this argument is not specified, a string with
            the results will be returned instead.
        format(str): the target format. Defaults to triples in turtle syntax.
        rel (OntologyRelationship): the ontology relationship to use as
            containment relationship when exporting CUDS.
        max_depth (float): maximum depth to search for children CUDS.
    """
    # Choose default session if not specified.
    from osp.core.session.session import Session
    individual_or_session = individual_or_session or \
        Session.get_default_session()

    # Check the validity of the requested format and raise useful exceptions.
    if format not in ('json', 'application/ld+json'):
        try:
            get_plugin(format, RDFLib_Serializer)
        except AttributeError as e:
            if '/' not in format:
                raise ValueError(
                    f'Unsupported format {format}. The supported formats are '
                    f'`json` and the ones supported by RDFLib '
                    f'`https://rdflib.readthedocs.io/en/latest'
                    f'/plugin_serializers.html`.') from e
            else:
                raise ValueError(
                    f'Unsupported mime-type {format}. The supported mime-types'
                    f' are `application/ld+json`and the ones supported by '
                    f'RDFLib. Unfortunately, the latter are not documented, '
                    f'but can be checked directly on its source code '
                    f'`https://github.com/RDFLib/rdflib/blob/master'
                    f'/rdflib/plugin.py`. Look for lines of the form '
                    f'`register(".*", Serializer, ".*", ".*")`.') from e

    if isinstance(individual_or_session, OntologyIndividual):
        if format in ('json', 'application/ld+json'):
            result = _serialize_individual_json(individual_or_session,
                                                rel=rel,
                                                max_depth=max_depth,
                                                json_dumps=True)
        else:
            result = _serialize_individual_triples(individual_or_session,
                                                   rel=rel,
                                                   max_depth=max_depth,
                                                   format=format)
    elif isinstance(individual_or_session, Session):
        if format in ('json', 'application/ld+json'):
            result = _serialize_session_json(individual_or_session,
                                             json_dumps=True)
        else:
            result = _serialize_session_triples(format=format,
                                                session=individual_or_session,
                                                skip_custom_datatypes=False,
                                                skip_ontology=True, )
    else:
        raise ValueError('Specify either a CUDS object or a session to '
                         'be exported.')

    if file:
        if isinstance(file, str):  # Path
            if pathlib.Path(file).is_dir():
                raise ValueError(f'{file} is a directory.')
            else:
                with open(file, 'w+') as file_handle:
                    file_handle.write(result)
        else:  # File-like object
            if 'write' not in file.__dir__():
                raise TypeError(f'{file} is neither a path'
                                f'or a file-like object.')
            else:
                file.write(result)
    else:
        return result


def post(url, cuds_object, rel=cuba.activeRelationship,
         max_depth=float("inf")):
    """Will send the given CUDS object to the given URL.

    Will also send the CUDS object in the container recursively.

    Args:
        url (string): The URL to send the CUDS object to
        cuds_object (Cuds): The CUDS to send
        max_depth (int, optional): The maximum depth to send CUDS objects
            recursively. Defaults to float("inf").

    Returns:
        Server response
    """
    serialized = _serialize_individual_json(cuds_object, max_depth=max_depth,
                                            rel=rel)
    return requests.post(url=url,
                         data=serialized,
                         headers={"content_type": "application/ld+json"})


def sparql(query_string: str, session: Optional = None):
    """Performs a SPARQL query on a session (if supported by the session).

    Args:
        query_string (str): A string with the SPARQL query to perform.
        session (Session, optional): The session on which the SPARQL query
            will be performed. If no session is specified, then the current
            default session is used. This means that, when no session is
            specified, inside session `with` statements, the query will be
            performed on the session associated with such statement, while
            outside, it will be performed on the OSP-core default session,
            the core session.

    Returns:
        SparqlResult: A SparqlResult object, which can be iterated to obtain
            the output rows. Then for each `row`, the value for each query
            variable can be retrieved as follows: `row['variable']`.

    Raises:
        NotImplementedError: when the session does not support SPARQL queries.
    """
    from osp.core.cuds import Cuds
    session = session or Cuds._session
    try:
        return session.sparql(query_string)
    except AttributeError or NotImplementedError:
        raise NotImplementedError(f'The session {session} does not support'
                                  f' SPARQL queries.')<|MERGE_RESOLUTION|>--- conflicted
+++ resolved
@@ -34,24 +34,7 @@
 if rdflib_version >= '6':
     from rdflib.plugins.parsers.jsonld import to_rdf as json_to_rdf
 else:
-    import warnings
-
-    def _silent_warn(*args, **kwargs) -> None:
-        """Function to replace `warnings.warn`, silences forced warnings."""
-        pass
-
-    warn = warnings.warn
-    warnings.warn = _silent_warn
     from rdflib_jsonld.parser import to_rdf as json_to_rdf
-<<<<<<< HEAD
-    warnings.warn = warn
-from osp.core.namespaces import cuba
-from osp.core.ontology.cuba import rdflib_cuba
-from osp.core.ontology.relationship import OntologyRelationship
-from osp.core.ontology.datatypes import convert_from
-
-=======
->>>>>>> 73af91c8
 
 CUDS_IRI_PREFIX = "http://www.osp-core.com/cuds#"
 logger = logging.getLogger(__name__)
