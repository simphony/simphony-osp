"""A collection of utility method for osp-core.

These are potentially useful for every user of SimPhoNy.
"""

import io
import itertools
import json
import logging
import pathlib
from typing import Optional, Union, TextIO, List
from uuid import UUID, uuid4

import requests
from rdflib.parser import Parser as RDFLib_Parser
from rdflib.serializer import Serializer as RDFLib_Serializer
from rdflib.plugin import get as get_plugin
from rdflib.util import guess_format
from rdflib import OWL, RDF, RDFS
from rdflib import URIRef, Literal, Graph
from rdflib import __version__ as rdflib_version
if rdflib_version >= '6':
    from rdflib.plugins.parsers.jsonld import to_rdf as json_to_rdf
else:
    import warnings

    def _silent_warn(*args, **kwargs) -> None:
        """Function to replace `warnings.warn`, silences forced warnings."""
        pass

    warn = warnings.warn
    warnings.warn = _silent_warn
    from rdflib_jsonld.parser import to_rdf as json_to_rdf
    warnings.warn = warn

from osp.core.namespaces import cuba
from osp.core.ontology.cuba import rdflib_cuba
from osp.core.ontology.datatypes import convert_from
from osp.core.ontology.relationship import OntologyRelationship


CUDS_IRI_PREFIX = "http://www.osp-core.com/cuds#"
logger = logging.getLogger(__name__)

# Private utilities (not user-facing and only used in this same file).


def _get_rdf_graph(session=None, skip_custom_datatypes=False,
                   skip_ontology=True):
    """Get the RDF Graph from a session.

    If no session is given, the core session will be used.

    Args:
        session (Session, optional): The session to compute the RDF Graph of.
            Defaults to None.
        skip_custom_datatypes (bool): Whether triples concerining custom
            datatypes should be skipped in export.
        skip_ontology (bool): Whether to have the ontology triples in the
            result graph.

    Returns:
        Graph: The resulting rdf Graph
    """
    from osp.core.session.session import Session
    if session is not None:
        if not isinstance(session, Session):
            raise TypeError(
                f"Invalid argument: {session}."
                f"Function can only be called on (sub)classes of {Session}."""
            )
    from osp.core.ontology.namespace_registry import namespace_registry
    from osp.core.cuds import Cuds
    session = session or Cuds._session
    result = session._get_full_graph()
    if not skip_ontology:
        result = result | namespace_registry._graph
        # The union includes namespace bindings.
    else:
        # Still bind the installed namespaces
        for prefix, iri in namespace_registry._graph.namespaces():
            result.bind(prefix, iri)
    if skip_custom_datatypes:
        return result - get_custom_datatype_triples()
    return result


def _serialize_rdf_graph(format="xml", session=None,
                         skip_custom_datatypes=False, skip_ontology=True,
                         skip_wrapper=True):
    """Serialize an RDF graph and take care of custom data types."""
    from osp.core.session.core_session import CoreSession
    graph = _get_rdf_graph(session, skip_custom_datatypes, skip_ontology)
    result = Graph()
    for s, p, o in graph:
        if isinstance(o, Literal):
            o = Literal(convert_from(o.toPython(), o.datatype),
                        datatype=o.datatype, lang=o.language)
        if not session or type(session) is CoreSession \
                or not skip_wrapper \
                or iri_from_uid(session.root) not in {s, o}:
            result.add((s, p, o))
    for prefix, iri in graph.namespaces():
        result.bind(prefix, iri)
    return result.serialize(format=format, encoding='UTF-8').decode('UTF-8')


def _serialize_cuds_object_json(cuds_object, rel=cuba.activeRelationship,
                                max_depth=float("inf"), json_dumps=True):
    """Serialize a cuds objects and all of its contents recursively.

    Args:
        cuds_object (Cuds): The cuds object to serialize
        rel (OntologyRelationship, optional): The relationships to follow when
            serializing recursively. Defaults to cuba.activeRelationship.
        max_depth (int, optional): The maximum recursion depth.
            Defaults to float("inf").
        json_dumps (bool, optional): Whether to dump it to the registry.
            Defaults to True.

    Returns:
        Union[str, List]: The serialized cuds object.
    """
    from osp.core.session.transport.transport_utils import serializable
    from osp.core.utils.simple_search import find_cuds_object
    cuds_objects = find_cuds_object(criterion=lambda _: True,
                                    root=cuds_object,
                                    rel=rel,
                                    find_all=True,
                                    max_depth=max_depth)
    result = serializable(cuds_objects, partition_cuds=False, mark_first=True)
    if json_dumps:
        return json.dumps(result)
    return result


def _serialize_cuds_object_triples(cuds_object,
                                   rel=cuba.activeRelationship,
                                   max_depth=float("inf"),
                                   format: str = 'ttl'):
    """Serialize a CUDS object as triples.

    Args:
        cuds_object (Cuds): the cuds object to serialize.
        rel (OntologyRelationship): the ontology relationship to use as
            containment relationship.
        max_depth (float): the maximum depth to search for children CUDS
            objects.
        format (str): the format of the serialized triples.

    Returns:
        str: The CUDS object serialized as a RDF file.
    """
    from osp.core.ontology.namespace_registry import namespace_registry
    from osp.core.utils.simple_search import find_cuds_object
    cuds_objects = find_cuds_object(criterion=lambda _: True,
                                    root=cuds_object,
                                    rel=rel,
                                    find_all=True,
                                    max_depth=max_depth)
    graph = Graph()
    graph.add((rdflib_cuba._serialization, RDF.first,
               Literal(str(cuds_object.uid))))
    for prefix, iri in namespace_registry._graph.namespaces():
        graph.bind(prefix, iri)
    for s, p, o in itertools.chain(*(cuds.get_triples()
                                     for cuds in cuds_objects)):
        if isinstance(o, Literal):
            o = Literal(convert_from(o.toPython(), o.datatype),
                        datatype=o.datatype, lang=o.language)
        graph.add((s, p, o))
    return graph.serialize(format=format, encoding='UTF-8').decode('UTF-8')


def _serialize_session_json(session, json_dumps=True):
    """Serialize a session in application/ld+json format.

    Args:
        session (Session): The session to serialize.
        json_dumps (bool, optional): Whether to dump it to the registry.
            Defaults to True.

    Returns:
        Union[str, List]: The serialized session.
    """
    from osp.core.session.transport.transport_utils import serializable
    cuds_objects = list(cuds for cuds in session._registry.values()
                        if not cuds.is_a(cuba.Wrapper))
    result = serializable(cuds_objects, partition_cuds=False, mark_first=False)
    if json_dumps:
        return json.dumps(result)
    return result


def _deserialize_cuds_object(json_doc, session=None, buffer_context=None):
    """Deserialize the given json objects (to CUDS).

    Will add the CUDS objects to the buffers.

    Args:
        json_doc (Union[str, dict, List[dict]]): the json document to load.
            Either string or already loaded json object.
        session (Session, optional): The session to add the CUDS objects to.
            Defaults to the CoreSession.
        buffer_context (BufferContext): Whether to add the objects to the
            buffers of the user or the engine. Default is equivalent of
            the user creating the CUDS objects by hand.

    Returns:
        Cuds: The deserialized Cuds.
    """
    from osp.core.cuds import Cuds
    from osp.core.session.transport.transport_utils import import_rdf
    from osp.core.session.buffers import BufferContext
    from osp.core.ontology.cuba import rdflib_cuba
    if isinstance(json_doc, str):
        json_doc = json.loads(json_doc)
    session = session or Cuds._session
    buffer_context = buffer_context or BufferContext.USER
    g = json_to_rdf(json_doc, Graph())
    # only return first (when a cuds instead of a session was exported)
    first = g.value(rdflib_cuba._serialization, RDF.first)
    if first:  # return the element marked as first later
        try:
            first = UUID(hex=first)
        except ValueError:
            first = URIRef(first)
        g.remove((rdflib_cuba._serialization, RDF.first, None))
    deserialized = import_rdf(
        graph=g,
        session=session,
        buffer_context=buffer_context,
        return_uid=first
    )
    return deserialized


def _import_rdf_file(path, format="xml", session=None, buffer_context=None):
    """Import rdf from file.

    Args:
        path (Union[str, TextIO]): Path of the rdf file to import or file-like
            object containing the rdf data.
        format (str, optional): The file format of the file. Defaults to "xml".
        session (Session, optional): The session to add the CUDS objects to.
            Defaults to the CoreSession.
        buffer_context (BufferContext, optional): Whether to add the objects
            to the buffers of the user or the engine. Default is equivalent of
            the user creating the CUDS objects by hand.. Defaults to None.
    """
    from osp.core.cuds import Cuds
    from osp.core.session.transport.transport_utils import import_rdf
    from osp.core.session.buffers import BufferContext
    g = Graph()
    g.parse(path, format=format)
    test_triples = [
        (None, RDF.type, OWL.Class),
        (None, RDF.type, OWL.DatatypeProperty),
        (None, RDF.type, OWL.ObjectProperty)
    ]
    if any(t in g for t in test_triples):
        raise ValueError("Data contains class or property definitions. "
                         "Please install ontologies using pico and use the "
                         "rdf import only for individuals!")
    onto_iri = g.value(None, RDF.type, OWL.Ontology)
    if onto_iri:
        g.remove((onto_iri, None, None))
    # only return first (when a cuds instead of a session was exported)
    first = g.value(rdflib_cuba._serialization, RDF.first)
    if first:  # return the element marked as first later
        try:
            first = UUID(hex=first)
        except ValueError:
            first = URIRef(first)
        g.remove((rdflib_cuba._serialization, RDF.first, None))
    session = session or Cuds._session
    buffer_context = buffer_context or BufferContext.USER
    deserialized = import_rdf(
        graph=g,
        session=session,
        buffer_context=buffer_context,
        return_uid=first
    )
    return deserialized

# Internal utilities (not user-facing).


def iri_from_uid(uid: Union[UUID, URIRef]) -> URIRef:
    """Transform an uid to an IRI.

    Args:
        uid: The UUID to transform.

    Returns:
        The IRI of the CUDS object with the given UUID.
    """
    if type(uid) is UUID:
        return URIRef(CUDS_IRI_PREFIX + str(uid))
    else:
        return uid


def uid_from_iri(iri):
    """Transform an IRI to an uid.

    Args:
        iri (URIRef): The IRI to transform.

    Returns:
        URIRef: The IRI of the CUDS object with the given uid.
    """
    if iri.startswith(CUDS_IRI_PREFIX):
        try:
            return UUID(hex=str(iri)[len(CUDS_IRI_PREFIX):])
        except ValueError as e:
            raise ValueError(f"Unable to transform {iri} to uid.") \
                from e
    else:
        return iri


<<<<<<< HEAD
def uid_from_general_iri(iri, graph, _visited=frozenset()):
    """Get a UUID from a general (not containing a UUID) IRI.

    Args:
        iri (UriRef): The IRI to convert to UUID.
        graph (Graph): The rdflib Graph to look for different IRIs for the
            same individual.
        _visited (Frozenset): Used for recursive calls.

    Returns:
        Tuple[UUID, URIRef]: The UUID and an IRI containing this UUID.
    """
    if str(iri).startswith(CUDS_IRI_PREFIX):
        return uid_from_iri(iri), iri

    for _, _, x in graph.triples((iri, OWL.sameAs, None)):
        if x not in _visited:
            return uid_from_general_iri(x, graph, _visited | {iri})
    for x, _, _ in graph.triples((None, OWL.sameAs, iri)):
        if x not in _visited:
            return uid_from_general_iri(x, graph, _visited | {iri})
    uid = uuid4()
    new_iri = iri_from_uid(uid)
    # The order is important.
    # (iri, OWL.sameAs, iri_new) would produce new CUDS.
    graph.add((new_iri, OWL.sameAs, iri))
    return uid, new_iri


=======
>>>>>>> 272329f1
def get_custom_datatypes():
    """Get the set of all custom datatypes used in the ontology.

    Custom datatypes are non standard ones, defined in the CUBA namespace.

    Returns:
        Set[IRI]: The set of IRI of custom datatypes.
    """
    from osp.core.ontology.cuba import rdflib_cuba
    from osp.core.ontology.namespace_registry import namespace_registry
    pattern = (None, RDF.type, RDFS.Datatype)
    result = set()
    for s, p, o in namespace_registry._graph.triples(pattern):
        if s in rdflib_cuba:
            result.add(s)
    return result


def get_custom_datatype_triples():
    """Get the set of triples in the ontology that include custom datatypes.

    Custom datatypes are non standard ones, defined in the CUBA namespace.

    Returns:
        Graph: A graph containing all the triples concerning custom
            datatypes.
    """
    custom_datatypes = get_custom_datatypes()
    from osp.core.ontology.namespace_registry import namespace_registry
    result = Graph()
    for d in custom_datatypes:
        result.add((d, RDF.type, RDFS.Datatype))
        pattern = (None, RDFS.range, d)
        for s, p, o in namespace_registry._graph.triples(pattern):
            result.add((s, p, o))
    return result

# Public utilities (user-facing).


def branch(cuds_object, *args, rel=None):
    """Like Cuds.add(), but returns the element you add to.

    This makes it easier to create large CUDS structures.

    Args:
        cuds_object (Cuds): the object to add to.
        args (Cuds): object(s) to add
        rel (OntologyRelationship): class of the relationship between the
            objects.

    Raises:
        ValueError: adding an element already there.

    Returns:
        Cuds: The first argument.
    """
    cuds_object.add(*args, rel=rel)
    return cuds_object


def get_relationships_between(subj, obj):
    """Get the set of relationships between two cuds objects.

    Args:
        subj (Cuds): The subject
        obj (Cuds): The object

    Returns:
        Set[OntologyRelationship]: The set of relationships between subject
            and object.
    """
    result = set()
    for rel, obj_uids in subj._neighbors.items():
        if obj.uid in obj_uids:
            result.add(rel)
    return result


def delete_cuds_object_recursively(cuds_object, rel=cuba.activeRelationship,
                                   max_depth=float("inf")):
    """Delete a cuds object  and all the object inside of the container of it.

    Args:
        cuds_object (Cuds): The CUDS object to recursively delete.
        rel (OntologyRelationship, optional): The relationship used for
            traversal. Defaults to cuba.activeRelationship.
        max_depth (int, optional):The maximum depth of the recursion.
            Defaults to float("inf"). Defaults to float("inf").
    """
    from osp.core.utils.simple_search import find_cuds_object
    cuds_objects = find_cuds_object(criterion=lambda x: True, root=cuds_object,
                                    rel=rel,
                                    find_all=True,
                                    max_depth=max_depth)
    for obj in cuds_objects:
        obj.session.delete_cuds_object(obj)


def remove_cuds_object(cuds_object):
    """Remove a cuds_object from the data structure.

    Removes the relationships to all neighbors.
    To delete it from the registry you must call the
    sessions prune method afterwards.

    Args:
        cuds_object (Cuds): The cuds_object to remove.
    """
    # Method does not allow deletion of the root element of a container
    for elem in cuds_object.iter(rel=cuba.relationship):
        cuds_object.remove(elem.uid, rel=cuba.relationship)


def import_cuds(path_or_filelike: Union[str, TextIO, dict, List[dict]],
                session: Optional = None,
                format: str = None):
    """Imports CUDS in various formats (see the `format` argument).

    Args:
        path_or_filelike (Union[str, TextIO], optional): either,
            (str) the path of a file to import;
            (Union[List[dict], dict]) a dictionary representing the contents of
             a json file;
            (TextIO) any file-like object  (in string mode) that provides a
            `read()` method. Note that it is possible to get such an object
            from any `str` object using the python standard library. For
            example, given the `str` object `string`, `import io;
            filelike = io.StringIO(string)` would create such an object.
            If not format is specified, it will be guessed.
        session (Session): the session in which the imported data will be
            stored.
        format (str, optional): the format of the content to import. The
            supported formats are `json` and the ones supported by RDFLib. See
            `https://rdflib.readthedocs.io/en/latest/plugin_parsers.html`.
            If no format is specified, then it will be guessed. Note that in
            some specific cases, the guess may be wrong. In such cases, try
            again specifying the format.

    Returns (List[Cuds]): a list of cuds objects.
    """
    # Check the validity of the requested format and raise useful exceptions.
    if format is not None and format not in ('json', 'application/ld+json'):
        try:
            get_plugin(format, RDFLib_Parser)
        except AttributeError as e:
            if '/' not in format:
                raise ValueError(
                    f'Unsupported format {format}. The supported formats are '
                    f'`json` and the ones supported by RDFLib '
                    f'`https://rdflib.readthedocs.io/en/latest'
                    f'/plugin_parsers.html`.') from e
            else:
                raise ValueError(
                    f'Unsupported mime-type {format}. The supported mime-types'
                    f' are `application/ld+json` and the ones supported by '
                    f'RDFLib. Unfortunately, the latter are not documented, '
                    f'but can be checked directly on its source code '
                    f'`https://github.com/RDFLib/rdflib/blob/master'
                    f'/rdflib/plugin.py`. Look for lines of the form '
                    f'`register(".*", Parser, ".*", ".*")`.') from e

    # Guess and/or validate the specified format.
    if isinstance(path_or_filelike, (dict, list)):  # JSON document.
        if not (format is None or format in ('json', 'application/ld+json')):
            raise ValueError(f'The CUDS objects to be imported do not match '
                             f'the specified format: {format}.')
        contents = path_or_filelike
        format = 'application/ld+json'
    else:  # Path to a file or file-like object.
        # Read the contents of the object.
        if isinstance(path_or_filelike, str):  # Path.
            if not pathlib.Path(path_or_filelike).is_file():
                raise ValueError(f'{path_or_filelike} is not a file or does '
                                 f'not exist.')
            with open(path_or_filelike, 'r') as file:
                contents = file.read()
        else:  # File-like object.
            if 'read' not in path_or_filelike.__dir__():
                raise TypeError(f'{path_or_filelike} is neither a path'
                                f'or a file-like object.')
            contents = path_or_filelike.read()

        # Guess or validate the format.
        if format is None or format in ('json', 'application/ld+json'):
            try:
                contents = json.loads(contents)
                format = 'application/ld+json'
            except ValueError as e:
                # It is not json, but json format was specified. Raise
                # ValueError.
                if format in ('json', 'application/ld+json'):
                    raise ValueError(
                        f'The CUDS objects to be imported do not match '
                        f'the specified format: {format}.') from e
        if format is None:
            # Let RDFLib guess (it can only guess for files)
            if isinstance(path_or_filelike, str):
                if isinstance(path_or_filelike, str):
                    format = guess_format(path_or_filelike)
            else:
                raise ValueError('Could not guess the file format. Please'
                                 'specify it using the "format" keyword '
                                 'argument.')

    # Import the contents.
    from osp.core.cuds import Cuds
    session = session or Cuds._session
    if format == 'application/ld+json':
        results = _deserialize_cuds_object(contents, session=session,
                                           buffer_context=None)
    else:
        results = _import_rdf_file(io.StringIO(contents), format=format,
                                   session=session,
                                   buffer_context=None)
    return results


def export_cuds(cuds_or_session: Optional = None,
                file: Optional[Union[str, TextIO]] = None,
                format: str = 'text/turtle',
                rel: OntologyRelationship = cuba.activeRelationship,
                max_depth: float = float("inf")) -> Union[str, None]:
    """Exports CUDS in a variety of formats (see the `format` argument).

    Args:
        cuds_or_session (Union[Cuds, Session], optional): the
            (Cuds) CUDS object to export, or
            (Session) a session to serialize all of its CUDS objects.
            If no item is specified, then the current session is exported.
        file (str, optional): either,
            (str) a path, to save the CUDS objects or,
            (TextIO) any file-like object (in string mode) that provides a
            `write()` method. If this argument is not specified, a string with
            the results will be returned instead.
        format(str): the target format. Defaults to triples in turtle syntax.
        rel (OntologyRelationship): the ontology relationship to use as
            containment relationship when exporting CUDS.
        max_depth (float): maximum depth to search for children CUDS.
    """
    # Choose default session if not specified.
    from osp.core.session.session import Session
    from osp.core.cuds import Cuds
    if cuds_or_session is None:
        cuds_or_session = Cuds._session

    # Check the validity of the requested format and raise useful exceptions.
    if format not in ('json', 'application/ld+json'):
        try:
            get_plugin(format, RDFLib_Serializer)
        except AttributeError as e:
            if '/' not in format:
                raise ValueError(
                    f'Unsupported format {format}. The supported formats are '
                    f'`json` and the ones supported by RDFLib '
                    f'`https://rdflib.readthedocs.io/en/latest'
                    f'/plugin_serializers.html`.') from e
            else:
                raise ValueError(
                    f'Unsupported mime-type {format}. The supported mime-types'
                    f' are `application/ld+json`and the ones supported by '
                    f'RDFLib. Unfortunately, the latter are not documented, '
                    f'but can be checked directly on its source code '
                    f'`https://github.com/RDFLib/rdflib/blob/master'
                    f'/rdflib/plugin.py`. Look for lines of the form '
                    f'`register(".*", Serializer, ".*", ".*")`.') from e

    if isinstance(cuds_or_session, Cuds):
        if format in ('json', 'application/ld+json'):
            result = _serialize_cuds_object_json(cuds_or_session, rel=rel,
                                                 max_depth=max_depth,
                                                 json_dumps=True)
        else:
            result = _serialize_cuds_object_triples(cuds_or_session, rel=rel,
                                                    max_depth=max_depth,
                                                    format=format)
    elif isinstance(cuds_or_session, Session):
        if format in ('json', 'application/ld+json'):
            result = _serialize_session_json(cuds_or_session, json_dumps=True)
        else:
            result = _serialize_rdf_graph(format=format,
                                          session=cuds_or_session,
                                          skip_custom_datatypes=False,
                                          skip_ontology=True,
                                          skip_wrapper=True)
    else:
        raise ValueError('Specify either a CUDS object or a session to '
                         'be exported.')

    if file:
        if isinstance(file, str):  # Path
            if pathlib.Path(file).is_dir():
                raise ValueError(f'{file} is a directory.')
            else:
                with open(file, 'w+') as file_handle:
                    file_handle.write(result)
        else:  # File-like object
            if 'write' not in file.__dir__():
                raise TypeError(f'{file} is neither a path'
                                f'or a file-like object.')
            else:
                file.write(result)
    else:
        return result


def post(url, cuds_object, rel=cuba.activeRelationship,
         max_depth=float("inf")):
    """Will send the given CUDS object to the given URL.

    Will also send the CUDS object in the container recursively.

    Args:
        url (string): The URL to send the CUDS object to
        cuds_object (Cuds): The CUDS to send
        max_depth (int, optional): The maximum depth to send CUDS objects
            recursively. Defaults to float("inf").

    Returns:
        Server response
    """
    serialized = _serialize_cuds_object_json(cuds_object, max_depth=max_depth,
                                             rel=rel)
    return requests.post(url=url,
                         data=serialized,
                         headers={"content_type": "application/ld+json"})


def sparql(query_string: str, session: Optional = None):
    """Performs a SPARQL query on a session (if supported by the session).

    Args:
        query_string (str): A string with the SPARQL query to perform.
        session (Session, optional): The session on which the SPARQL query
            will be performed. If no session is specified, then the current
            default session is used. This means that, when no session is
            specified, inside session `with` statements, the query will be
            performed on the session associated with such statement, while
            outside, it will be performed on the OSP-core default session,
            the core session.

    Returns:
        SparqlResult: A SparqlResult object, which can be iterated to obtain
            the output rows. Then for each `row`, the value for each query
            variable can be retrieved as follows: `row['variable']`.

    Raises:
        NotImplementedError: when the session does not support SPARQL queries.
    """
    from osp.core.cuds import Cuds
    session = session or Cuds._session
    try:
        return session.sparql(query_string)
    except AttributeError or NotImplementedError:
        raise NotImplementedError(f'The session {session} does not support'
                                  f' SPARQL queries.')<|MERGE_RESOLUTION|>--- conflicted
+++ resolved
@@ -320,38 +320,6 @@
         return iri
 
 
-<<<<<<< HEAD
-def uid_from_general_iri(iri, graph, _visited=frozenset()):
-    """Get a UUID from a general (not containing a UUID) IRI.
-
-    Args:
-        iri (UriRef): The IRI to convert to UUID.
-        graph (Graph): The rdflib Graph to look for different IRIs for the
-            same individual.
-        _visited (Frozenset): Used for recursive calls.
-
-    Returns:
-        Tuple[UUID, URIRef]: The UUID and an IRI containing this UUID.
-    """
-    if str(iri).startswith(CUDS_IRI_PREFIX):
-        return uid_from_iri(iri), iri
-
-    for _, _, x in graph.triples((iri, OWL.sameAs, None)):
-        if x not in _visited:
-            return uid_from_general_iri(x, graph, _visited | {iri})
-    for x, _, _ in graph.triples((None, OWL.sameAs, iri)):
-        if x not in _visited:
-            return uid_from_general_iri(x, graph, _visited | {iri})
-    uid = uuid4()
-    new_iri = iri_from_uid(uid)
-    # The order is important.
-    # (iri, OWL.sameAs, iri_new) would produce new CUDS.
-    graph.add((new_iri, OWL.sameAs, iri))
-    return uid, new_iri
-
-
-=======
->>>>>>> 272329f1
 def get_custom_datatypes():
     """Get the set of all custom datatypes used in the ontology.
 
