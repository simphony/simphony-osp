--- conflicted
+++ resolved
@@ -3,12 +3,8 @@
 These are potentially useful for every user of SimPhoNy.
 """
 
-<<<<<<< HEAD
 from typing import Optional, Union, TextIO, List
 import itertools
-=======
-from typing import Optional
->>>>>>> 4f12e1f9
 import logging
 import requests
 import io
@@ -659,18 +655,11 @@
     Returns:
         Server response
     """
-<<<<<<< HEAD
     serialized = _serialize_cuds_object_json(cuds_object, max_depth=max_depth,
                                              rel=rel)
     return requests.post(url=url,
                          data=serialized,
                          headers={"content_type": "application/ld+json"})
-=======
-    result = set()
-    for rel, obj_uids in subj._neighbors.items():
-        if obj.uid in obj_uids:
-            result.add(rel)
-    return result
 
 
 def sparql(query_string: str, session: Optional = None):
@@ -700,5 +689,4 @@
         return session.sparql(query_string)
     except AttributeError or NotImplementedError:
         raise NotImplementedError(f'The session {session} does not support'
-                                  f' SPARQL queries.')
->>>>>>> 4f12e1f9
+                                  f' SPARQL queries.')