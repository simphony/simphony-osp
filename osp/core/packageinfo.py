# DO NOT MODIFY
NAME = "osp-core"
<<<<<<< HEAD
VERSION = "3.3.7"
=======
VERSION = "3.3.8"
>>>>>>> 52597ebb
# DO NOT MODIFY<|MERGE_RESOLUTION|>--- conflicted
+++ resolved
@@ -1,8 +1,3 @@
 # DO NOT MODIFY
 NAME = "osp-core"
-<<<<<<< HEAD
-VERSION = "3.3.7"
-=======
-VERSION = "3.3.8"
->>>>>>> 52597ebb
-# DO NOT MODIFY+VERSION = "3.3.8"