--- conflicted
+++ resolved
@@ -35,17 +35,6 @@
     warnings.warn = _silent_warn
     from rdflib_jsonld.serializer import from_rdf as json_from_rdf
     from rdflib_jsonld.parser import to_rdf as json_to_rdf
-<<<<<<< HEAD
-    warnings.warn = warn
-from osp.core.namespaces import get_entity, cuba
-from osp.core.ontology.datatypes import convert_from, convert_to
-from osp.core.ontology.entity import OntologyEntity
-from osp.core.session.buffers import BufferContext, get_buffer_context_mngr
-from osp.core.utils.wrapper_development import create_from_triples
-from osp.core.utils.general import uid_from_iri
-from osp.core.ontology.cuba import rdflib_cuba
-=======
->>>>>>> 6f935d76
 
 logger = logging.getLogger(__name__)
 
@@ -441,14 +430,7 @@
     triples = (triple for triple in graph if _import_rdf_filter(triple))
     uid_triples = dict()
     for s, p, o in triples:
-<<<<<<< HEAD
         s_uid = uid_from_iri(s)
-=======
-        if isinstance(o, URIRef) \
-                and p not in (RDF.type, OWL.sameAs):
-            _, o = uid_from_general_iri(o, session.graph)
-        s_uid, s = uid_from_general_iri(s, session.graph)
->>>>>>> 6f935d76
         session.graph.add((s, p, o))
         uid_triples[s_uid] = uid_triples.get(s_uid, set())
         uid_triples[s_uid].add((s, p, o))
