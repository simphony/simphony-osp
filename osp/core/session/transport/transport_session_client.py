# Copyright (c) 2014-2019, Adham Hashibon, Materials Informatics Team,
# Fraunhofer IWM and Didrik Pinte, ENTHOUGHT Inc.
# All rights reserved.
# Redistribution and use are limited to the scope agreed with the end user.
# No parts of this software may be used outside of this context.
# No redistribution is allowed without explicit written permission.

import os
import json
import logging
import tempfile
from osp.core.session.buffers import BufferType
from osp.core.session.wrapper_session import check_consumes_buffers, \
    WrapperSession
from osp.core.session.transport.communication_engine \
    import CommunicationEngineClient
from osp.core.session.buffers import BufferContext
from osp.core.session.transport.transport_util import (
    INITIALISE_COMMAND, LOAD_COMMAND, deserialize_buffers,
    serializable, serialize_buffers, get_hash_dir
)


logger = logging.getLogger(__name__)


class TransportSessionClient(WrapperSession):
    """The TransportSession implements the transport layer. It consists of a
    client and a server. The client is a WrapperSession, that wraps another
    session that runs on the server. Each request will be sent to the server"""

<<<<<<< HEAD
    def __init__(self, session_cls, host, port, file_destination=None,
                 *args, **kwargs):
        """Construct the client of the transport session.
=======
    def __init__(self, session_cls, uri, *args, **kwargs):
        """Constructs the client of the transport session.
>>>>>>> 0bd8ec6b

        Args:
            session_cls (Session): The session class to wrap.
            uri (str): WebSocket URI.
        """
        self.session_cls = session_cls
        self.args = args
        self.kwargs = kwargs
        if file_destination is None:
            self.__local_temp_dir = tempfile.TemporaryDirectory()
            self._file_destination = self.__local_temp_dir.name
        else:
            self.__local_temp_dir = None
            self._file_destination = file_destination
            if not os.path.exists(self._file_destination):
                os.mkdir(self._file_destination)
        super().__init__(
            engine=CommunicationEngineClient(
                uri=uri,
                handle_response=self._receive)
        )

    # OVERRIDE
    def _store(self, cuds_object):
        # Initialise the server, when the first cuds_object is stored.
        if self.root is None:
            data = {
                "args": self.args,
                "kwargs": self.kwargs,
                "root": serializable(cuds_object),
                "hashes": get_hash_dir(self._file_destination)
            }
            super()._store(cuds_object)
            self._engine.send(INITIALISE_COMMAND,
                              json.dumps(data))
            logger.debug("Remove %s from added buffer in context %s of session"
                         " %s" % (cuds_object, self._current_context, self))
            del self._buffers[self._current_context][
                BufferType.ADDED][cuds_object.uid]
            return
        super()._store(cuds_object)

    # OVERRIDE
    def close(self):
        if self.__local_temp_dir:
            self.__local_temp_dir.cleanup()
        self._engine.close()

    # OVERRIDE
    def _load_from_backend(self, uids, expired=None):
        expired = expired or self._expired
        data, files = serialize_buffers(
            self, buffer_context=None,
            additional_items={"uids": uids,
                              "expired": expired},
            target_directory=self._file_destination
        )
        yield from self._engine.send(LOAD_COMMAND, data, files)

    def _send(self, command, consume_buffers, *args, **kwargs):
        """Send the buffers and a command to the server.

        :param command: The command to send
        :type command: str
        :param consume_buffers: Whether to send and consume the buffers
        :type consume_buffers: bool
        :param args: The arguments of the command.
        :type args: Serializable
        :param kwargs: The keyword arguments of the command.
        :type kwargs: Serializable.
        :return: The command's result.
        :rtype: Serializable
        """
        arguments = {"args": args, "kwargs": kwargs}
        buffer_context = BufferContext.USER if consume_buffers else None
        data, files = serialize_buffers(
            self, buffer_context=buffer_context,
            additional_items=arguments,
            target_directory=self._file_destination
        )
        return self._engine.send(command, data, files)

    def _receive(self, data, temp_directory):
        """Process the response of the server.

        :param data: Receive changes made by the server (serialized buffers).
        :type data: str
        :raises RuntimeError: Error occurred on the server side
        """
        if data.startswith("ERROR: "):
            raise RuntimeError("Error on Server side: %s" % data[7:])
        remainder = deserialize_buffers(
            self,
            buffer_context=BufferContext.ENGINE,
            data=data,
            temp_directory=temp_directory,
            target_directory=self._file_destination
        )
        result = None
        if remainder and "expired" in remainder:
            self.expire(set(remainder["expired"]))
        if remainder and "result" in remainder:
            result = remainder["result"]
        return result

    # OVERRIDE
    def __getattr__(self, attr):
        # Send each method call to the server.
        if not attr.startswith("_") and \
                hasattr(self.session_cls, attr) and \
                callable(getattr(self.session_cls, attr)):
            consume_buffers = check_consumes_buffers(getattr(self.session_cls,
                                                             attr))
            return lambda *args, **kwargs: self._send(attr,
                                                      consume_buffers,
                                                      *args, **kwargs)
        else:
            raise AttributeError("Unknown attribute %s" % attr)

    # OVERRIDE
    def __str__(self):
<<<<<<< HEAD
        return "TransportSessionClient connected to %s on %s:%s" % (
            self.session_cls, self._engine.host, self._engine.port
=======
        return "TransportSessionClient connected to %s on %s" % (
            self.session_cls, self.uri
>>>>>>> 0bd8ec6b
        )<|MERGE_RESOLUTION|>--- conflicted
+++ resolved
@@ -29,14 +29,9 @@
     client and a server. The client is a WrapperSession, that wraps another
     session that runs on the server. Each request will be sent to the server"""
 
-<<<<<<< HEAD
-    def __init__(self, session_cls, host, port, file_destination=None,
+    def __init__(self, session_cls, uri, file_destination=None,
                  *args, **kwargs):
-        """Construct the client of the transport session.
-=======
-    def __init__(self, session_cls, uri, *args, **kwargs):
         """Constructs the client of the transport session.
->>>>>>> 0bd8ec6b
 
         Args:
             session_cls (Session): The session class to wrap.
@@ -158,11 +153,6 @@
 
     # OVERRIDE
     def __str__(self):
-<<<<<<< HEAD
-        return "TransportSessionClient connected to %s on %s:%s" % (
-            self.session_cls, self._engine.host, self._engine.port
-=======
         return "TransportSessionClient connected to %s on %s" % (
-            self.session_cls, self.uri
->>>>>>> 0bd8ec6b
+            self.session_cls, self._engine.uri
         )