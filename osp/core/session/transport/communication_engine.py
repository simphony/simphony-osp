# Copyright (c) 2014-2019, Adham Hashibon, Materials Informatics Team,
# Fraunhofer IWM and Didrik Pinte, ENTHOUGHT Inc.
# All rights reserved.
# Redistribution and use are limited to the scope agreed with the end user.
# No parts of this software may be used outside of this context.
# No redistribution is allowed without explicit written permission.

import asyncio
import websockets
import logging
import os
import math
import tempfile
import hashlib
from osp.core.session.transport.transport_util import check_hash

logger = logging.getLogger(__name__)


BLOCK_SIZE = 4096


class CommunicationEngineServer():
    """The communication engine manages the connection between the remote and
    local side of the transport layer. The server will be executed on the
    remote side."""

    def __init__(self, host, port, handle_request, handle_disconnect):
        """Construct the communication engine's server.

        Args:
            host (str): The hostname.
            port (int): The port.
            handle_request (Callable[str(command), str(data), Hashable(user)]):
            Handles the requests of the user.
            handle_disconnect (Callable[Hashable(user)]): Gets called when a
                user disconnects.
        """
        self.host = host
        self.port = port
        self._handle_request = handle_request
        self._handle_disconnect = handle_disconnect
        self._file_hashes = dict()

    def startListening(self):
        """Start the server on given host + port."""
        event_loop = asyncio.get_event_loop()
        start_server = websockets.serve(self._serve, self.host, self.port)
        event_loop.run_until_complete(start_server)
        event_loop.run_forever()

    async def _serve(self, websocket, _):
        """Waits for requests, compute responses and serve them to the user.

        Args:
            websocket (Websocket): The websockets object.
            _ (str): The path of the URI (will be ignored).
        """
        file_hashes = self._file_hashes.get(websocket, dict())
        self._file_hashes[websocket] = file_hashes
        try:
            while True:
                with tempfile.TemporaryDirectory() as temp_dir:
                    command, data = await self._decode(websocket, temp_dir,
                                                       file_hashes)
                    # let session handle the request
                    response, files = self._handle_request(
                        command=command,
                        data=data,
                        temp_directory=temp_dir,
                        user=websocket
                    )

                    # send the response
                    files = _filter_files(files, file_hashes)
                    logger.debug("Response: %s with %s files"
                                 % (response, len(files)))
                    response = len(files).to_bytes(length=1, byteorder="big") \
                        + response.encode("utf-8")
                    await websocket.send(response)
                    for part in _encode_files(files):
                        await websocket.send(part)
        except websockets.exceptions.ConnectionClosedOK:
            pass
        finally:
            logger.debug("User %s disconnected!" % hash(websocket))
            del self._file_hashes[websocket]
            self._handle_disconnect(websocket)

    async def _decode(self, websocket, temp_dir, file_hashes):
        """Get data from the user.

        Args:
            websocket (websocket): The websocket object
            temp_dir (TemporaryDirectory): The place to store the files

        Raises:
            NotImplementedError: Not implemented the protocol version of
                the message. You might need to update osp-core.

        Returns:
            Tuple[str, str, bytes]: Tupole of command to execute,
                data and binary data.
        """
        bytes_data = await websocket.recv()
        version = int.from_bytes(bytes_data[0:1], byteorder="big")
        if version != 1:
            raise NotImplementedError("No decode implemented for "
                                      "version %s" % version)
        len_command = int.from_bytes(bytes_data[1:2], byteorder="big")
        num_files = int.from_bytes(bytes_data[2:3], byteorder="big")
        command = bytes_data[3: 3 + len_command].decode("utf-8")
        data = bytes_data[3 + len_command:].decode("utf-8")
        logger.debug(
            "Recieved data from %s.\n\t Protocol version: %s,\n\t "
            "Command: %s,\n\t Number of files: %s,\n\t Data: %s"
            % (hash(websocket), version, command, num_files, data))
        await _receive_files(num_files, websocket, temp_dir, file_hashes)
        return command, data


class CommunicationEngineClient():
    """The communication engine manages the connection between the remote and
    local side of the transport layer. The client will be executed on the
    local side."""

    def __init__(self, uri, handle_response):
        """Constructs the communication engine's client.

        Args:
            uri (str): WebSocket URI.
            handle_response (Callable[str(response)]): Handles the responses of
                the server.
        """
        self.uri = uri
        self.handle_response = handle_response
        self.websocket = None

<<<<<<< HEAD
    def send(self, command, data, files=[]):
        """Send a request to the server
=======
    def send(self, command, data):
        """Sends a request to the server.
>>>>>>> 0bd8ec6b

        Args:
            command (str): The command to execute on the server.
            data (str): The data to send to the server.

        Returns:
            Future: The Future’s result or raise its exception.
        """
        event_loop = asyncio.get_event_loop()
        return event_loop.run_until_complete(
            self._request(command, data, files))

    def close(self):
        """Close the connection to the server"""
        event_loop = asyncio.get_event_loop()
        event_loop.run_until_complete(self._close())

    async def _close(self):
        """Close the connection to the server."""
        if self.websocket is not None:
            await self.websocket.close()
            self.websocket = None

    async def _request(self, command, data, files=None):
        """Send a request to the server.

        Args:
            command (str): The command to execute on the server.
            data (str): The data to send to the server.

        Returns:
            str: The response for the client.
        """
        logger.debug("Request %s: %s" % (command, data))
        if self.websocket is None:
<<<<<<< HEAD
            uri = "ws://%s:%s" % (self.host, self.port)
            self.websocket = await websockets.connect(uri)

        # send request to the server
        message = self._encode(command, data, files)
        for part in message:
            await self.websocket.send(part)

        # load result
        with tempfile.TemporaryDirectory() as temp_dir:
            response = await self.websocket.recv()
            num_files = int.from_bytes(response[0:1], byteorder="big")
            data = response[1:].decode("utf-8")
            logger.debug("Response: %s with %s files" % (data, num_files))
            await _receive_files(num_files, self.websocket, temp_dir)
            return self.handle_response(
                data=data,
                temp_directory=temp_dir
            )

    def _encode(self, command, data, files):
        """Encode the data to send to the server to bytes

        Args:
            command (str): The command to execute.
            data (str): The json data to send
            binary_data (bytes): The binary data to send

        Returns:
            bytes: The resulting data encoded
        """
        files = files or []
        data = data.encode("utf-8")
        command = command.encode("utf-8")
        len_command = len(command).to_bytes(length=1, byteorder="big")
        num_files = len(files).to_bytes(length=1, byteorder="big")
        version = int(1).to_bytes(length=1, byteorder="big")
        yield version + len_command + num_files + command + data
        yield from _encode_files(files)


def _filter_files(files, file_hashes):
    """Remove the files the receiver already has

    Args:
        files (List[path]): A list of paths to send.

    Yields:
        List[str]: The files to send
    """
    result = list()
    for file in files:
        if not os.path.exists(file):
            logger.warning("Cannot send %s, because it does not exist" % file)
            continue
        if check_hash(file, file_hashes):
            logger.debug("Skip sending file %s, "
                         "receiver already has a copy of it." % file)
            continue
        result.append(file)
    return result


def _encode_files(files):
    """Encode the files to be sent to over the networks.
    Will send file in several blocks.

    Args:
        files (List[path]): A list of paths to send.

    Yields:
        bytes: The bytes of the file
    """
    logger.debug("Will send %s files" % len(files))
    for i, file in enumerate(files):
        bytes_filename = os.path.basename(file).encode("utf-8")
        num_blocks = int(math.ceil(os.path.getsize(file) / BLOCK_SIZE))
        logger.debug("Send file %s (%s of %s) with %s block(s) of %s bytes"
                     % (file, i + 1, len(files), num_blocks, BLOCK_SIZE))
        num_blocks_bytes = num_blocks.to_bytes(length=4, byteorder="big")
        yield num_blocks_bytes + bytes_filename

        # send the file contents
        with open(file, "rb") as f:
            for i, block in enumerate(iter(lambda: f.read(BLOCK_SIZE), b"")):
                logger.debug("Send block %s of %s" % (i + 1, num_blocks))
                yield block
            logger.debug("Done")


async def _receive_files(num_files, websocket, directory, file_hashes=None):
    """Will receive and store the files sent to the websocket.

    Args:
        num_files (int): The number of files to load
        websocket (websocket): The websocket to load the files from
        directory (path): The location to store the files
    """
    if file_hashes is None:
        file_hashes = dict()
    for i in range(num_files):
        logger.debug("Load file %s of %s" % (i + 1, num_files))
        description = await websocket.recv()
        num_blocks = int.from_bytes(description[0:4], byteorder="big")
        filename = description[4:].decode("utf-8")
        filename = os.path.basename(filename)
        file_hashes[filename] = hashlib.sha256()
        file_path = os.path.join(directory, filename)
        logger.debug("Storing file %s with %s blocks."
                     % (file_path, num_blocks))
        with open(file_path, "wb") as f:
            for j in range(num_blocks):
                logger.debug("Receive block %s of %s" % (j + 1, num_blocks))
                data = await websocket.recv()
                file_hashes[filename].update(data)
                f.write(data)
            logger.debug("Done")
        file_hashes[filename] = file_hashes[filename].hexdigest()
=======
            logger.debug("uri: %s" % (self.uri))
            self.websocket = await websockets.connect(self.uri)
        await self.websocket.send(command + ":" + data)
        response = await self.websocket.recv()
        logger.debug("Response: %s" % response)
        return self.handle_response(response)
>>>>>>> 0bd8ec6b
<|MERGE_RESOLUTION|>--- conflicted
+++ resolved
@@ -136,13 +136,8 @@
         self.handle_response = handle_response
         self.websocket = None
 
-<<<<<<< HEAD
     def send(self, command, data, files=[]):
-        """Send a request to the server
-=======
-    def send(self, command, data):
         """Sends a request to the server.
->>>>>>> 0bd8ec6b
 
         Args:
             command (str): The command to execute on the server.
@@ -178,9 +173,8 @@
         """
         logger.debug("Request %s: %s" % (command, data))
         if self.websocket is None:
-<<<<<<< HEAD
-            uri = "ws://%s:%s" % (self.host, self.port)
-            self.websocket = await websockets.connect(uri)
+            logger.debug("uri: %s" % (self.uri))
+            self.websocket = await websockets.connect(self.uri)
 
         # send request to the server
         message = self._encode(command, data, files)
@@ -296,12 +290,4 @@
                 file_hashes[filename].update(data)
                 f.write(data)
             logger.debug("Done")
-        file_hashes[filename] = file_hashes[filename].hexdigest()
-=======
-            logger.debug("uri: %s" % (self.uri))
-            self.websocket = await websockets.connect(self.uri)
-        await self.websocket.send(command + ":" + data)
-        response = await self.websocket.recv()
-        logger.debug("Response: %s" % response)
-        return self.handle_response(response)
->>>>>>> 0bd8ec6b
+        file_hashes[filename] = file_hashes[filename].hexdigest()