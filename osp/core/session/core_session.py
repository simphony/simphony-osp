"""The core session used as default when no backend is connected."""
import logging
from .session import Session
from .sparql_backend import SparqlResult, SparqlBindingSet, SPARQLBackend

logger = logging.getLogger(__name__)


class CoreSession(Session, SPARQLBackend):
    """Core default session for all objects."""
    _warned_sparql_slow = False

    def __str__(self):
        """Convert the core session object to string."""
        return "<CoreSession object>"

    # OVERRIDE
    def _notify_update(self, cuds_object):
        pass

    # OVERRIDE
    def _notify_delete(self, cuds_object):
        pass

    # OVERRIDE
    def _notify_read(self, cuds_object):
        pass

    def _get_full_graph(self):
        """Get the triples in the core session."""
        return self.graph

<<<<<<< HEAD

core_session = CoreSession()
=======
    def _sparql(self, query_string):
        """Execute the given SPARQL query on the graph of the core session.

        Args:
            query_string (str): The SPARQL query as a string.
        """
        if not CoreSession._warned_sparql_slow:
            logger.warning('At the moment, SPARQL queries on the default '
                           'session of OSP-core (the core session) are '
                           'supported, but slow. For better performance, '
                           'please perform the query on another session with '
                           'SPARQL support (e.g. a triple store wrapper).')
            CoreSession._warned_sparql_slow = True
        result = self.graph.query(query_string)
        return CoreSession.CoreSessionSparqlResult(result, self)

    class CoreSessionSparqlResult(SparqlResult):
        """The result of a SPARQL query on the core session."""

        def __init__(self, query_result, session):
            """Initialize the result."""
            self.result = query_result
            super().__init__(session)

        def close(self):
            """Close the connection."""
            pass

        def __iter__(self):
            """Iterate the result."""
            for row in self.result:
                yield CoreSession.CoreSessionSparqlBindingSet(row,
                                                              self.session)

        def __len__(self):
            """Compute the number of elements in the result."""
            return len(self.result)

    class CoreSessionSparqlBindingSet(SparqlBindingSet):
        """A row in the result. Mapping from variable to value."""

        def __init__(self, row, session):
            """Initialize the row."""
            self.binding_set = row
            super().__init__(session)

        def _get(self, variable_name):
            return self.binding_set[variable_name]
>>>>>>> 4f12e1f9
<|MERGE_RESOLUTION|>--- conflicted
+++ resolved
@@ -30,10 +30,7 @@
         """Get the triples in the core session."""
         return self.graph
 
-<<<<<<< HEAD
 
-core_session = CoreSession()
-=======
     def _sparql(self, query_string):
         """Execute the given SPARQL query on the graph of the core session.
 
@@ -82,4 +79,6 @@
 
         def _get(self, variable_name):
             return self.binding_set[variable_name]
->>>>>>> 4f12e1f9
+
+
+core_session = CoreSession()