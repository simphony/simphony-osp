--- conflicted
+++ resolved
@@ -2,11 +2,7 @@
 
 import logging
 
-<<<<<<< HEAD
-import osp.core.warnings as warning_settings
-=======
 from osp.core.ontology.datatypes import UID
->>>>>>> 6f935d76
 
 logger = logging.getLogger(__name__)
 
