--- conflicted
+++ resolved
@@ -73,16 +73,11 @@
         Args:
             cuds_object (Cuds): The CUDS object to be deleted
         """
-<<<<<<< HEAD
         from osp.core.namespaces import cuba
-        cuds_object.remove(rel=cuba.relationship)
-=======
-        from osp.core import cuba
         if cuds_object.session != self:
             cuds_object = next(self.load(cuds_object.uid))
         if cuds_object.get():
             cuds_object.remove(rel=cuba.relationship)
->>>>>>> 5bcea406
         del self._registry[cuds_object.uid]
         self._notify_delete(cuds_object)
 
