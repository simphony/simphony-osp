--- conflicted
+++ resolved
@@ -331,11 +331,7 @@
                                           uids)
 
     # OVERRIDE
-<<<<<<< HEAD
-    def _apply_added(self):
-=======
     def _apply_added(self, root_obj, buffer):
->>>>>>> e70812b8
         # Perform the SQL-Statements to add the elements
         # in the buffers to the DB.
 
