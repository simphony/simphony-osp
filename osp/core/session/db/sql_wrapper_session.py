import uuid
import rdflib
from operator import mul
from functools import reduce
from abc import abstractmethod
from osp.core.utils import create_recycle
from osp.core.ontology.datatypes import convert_to, convert_from, \
    _parse_vector_args
from osp.core.session.db.db_wrapper_session import DbWrapperSession
from osp.core.session.db.conditions import EqualsCondition, AndCondition
from osp.core.neighbor_dict import NeighborDictTarget
from osp.core.namespaces import get_entity
from osp.core.session.buffers import BufferContext
from osp.core.ontology.cuba import rdflib_cuba


class SqlWrapperSession(DbWrapperSession):
    """Abstract class for an SQL DB Wrapper Session"""

    CUDS_PREFIX = "CUDS_"
    relationship_TABLE = "OSP_relationshipS"
    MASTER_TABLE = "OSP_MASTER"
    COLUMNS = {
        MASTER_TABLE: ["uid", "oclass", "first_level"],
        relationship_TABLE: ["origin", "target", "name", "target_oclass"]
    }
    DATATYPES = {
        MASTER_TABLE: {"uid": "UUID",
                       "oclass": rdflib.XSD.string,
                       "first_level": rdflib.XSD.boolean},
        relationship_TABLE: {"origin": "UUID",
                             "target": "UUID",
                             "name": rdflib.XSD.string,
                             "target_oclass": rdflib.XSD.string}
    }
    PRIMARY_KEY = {
        MASTER_TABLE: ["uid"],
        relationship_TABLE: ["origin", "target", "name"]
    }
    FOREIGN_KEY = {
        MASTER_TABLE: {},
        relationship_TABLE: {
            "origin": (MASTER_TABLE, "uid"),
            "target": (MASTER_TABLE, "uid")
        }
    }
    INDEXES = {
        MASTER_TABLE: [
            ["oclass"], ["first_level"]
        ],
        relationship_TABLE: [["origin"]]
    }

    @abstractmethod
    def _db_create(self, table_name, columns, datatypes,
                   primary_key, foreign_key, indexes):
        """Create a new table with the given name and columns

        :param table_name: The name of the new table.
        :type table_name: str
        :param columns: The name of the columns.
        :type columns: List[str]
        :param datatypes: Maps columns to datatypes specified in ontology.
        :type columns: Dict[String, String]
        :param primary_key: List of columns that belong to the primary key.
        :type primary_key: List[str]
        :param foreign_key: mapping from column to other tables column.
        :type foreign_key: Dict[str, Tuple[str (table), str (column)]]
        :param indexes: List of indexes. Each index is a list of column names
            for which an index should be built.
        :type indexes: List(str)
        """

    @abstractmethod
    def _db_select(self, table_name, columns, condition, datatypes):
        """Get data from the table of the given names.

        :param table_name: The name of the table.
        :type table_name: str
        :param columns: The names of the columns.
        :type columns: List[str]
        :param condition: A condition for filtering.
        :type condition: str
        :param rows: The rows fetched from the database
        :rtype: Iterator[List[Any]]
        """

    @abstractmethod
    def _db_insert(self, table_name, columns, values, datatypes):
        """Insert data into the table with the given name.

        :param table_name: The table name.
        :type table_name: str
        :param columns: The names of the columns.
        :type columns: List[str]
        :param values: The data to insert.
        :type values: List[Any]
        """

    @abstractmethod
    def _db_update(self, table_name, columns, values, condition, datatypes):
        """Update the data in the given table.

        :param table_name: The name of the table.
        :type table_name: str
        :param columns: The names of the columns.
        :type columns: List[str]
        :param values: The new updated values.
        :type values: List[Any]
        :param condition: Only update rows that satisfy the condition.
        :type condition: str
        """

    @abstractmethod
    def _db_delete(self, table_name, condition):
        """Delete data from the given table.

        :param table_name: The name of the table.
        :type table_name: str
        :param condition: Delete rows that satisfy the condition.
        :type condition: str
        """

    @abstractmethod
    def _get_table_names(self, prefix):
        """ Get all tables in the database with the given prefix.

        :param prefix: Only return tables with the given prefix
        :type prefix: str
        """

    @staticmethod
    def _expand_vector_cols(columns, datatypes, values=None):
        """SQL databases are not able to store vectors in general.
        So we instead create a column for each element in the vector.
        Therefore we need generate the column descriptions for each of those
        columns.
        During insertion, we need to transform the vectors
        into their individual values.

        This method expands the column description and the values, if given.

        :param columns: The columns to expand.
        :type columns: List[str]
        :param datatypes: The datatypes for each column.
            VECTORs will be expanded.
        :type datatypes: Dict[str, str]
        :param values: The values to expand, defaults to None
        :type values: List[Any], optional
        :return: The expanded columns, datatypes (and values, if given)
        :rtype: Tuple[List[str], Dict[str, str], (List[Any])]
        """
        columns_expanded = list()
        datatypes_expanded = dict()
        values_expanded = list()

        # iterate over the columns and look for vectors
        for i, column in enumerate(columns):
            # non vectors are simply added to the result
            vec_prefix = str(rdflib_cuba["datatypes/VECTOR-"])
            if datatypes[column] is None or \
                    not datatypes[column].startswith(vec_prefix):
                columns_expanded.append(column)
                datatypes_expanded[column] = datatypes[column]
                if values:
                    values_expanded.append(values[i])
                continue

            # create a column for each element in the vector
            vector_args = datatypes[column][len(vec_prefix):].split("-")
            datatype, shape = _parse_vector_args(vector_args)
            size = reduce(mul, map(int, shape))
            expanded_cols = ["%s___%s" % (column, x) for x in range(size)]
            columns_expanded.extend(expanded_cols)
            datatypes_expanded.update({c: datatype for c in expanded_cols})
            datatypes_expanded[column] = datatypes[column]
            if values:
                values_expanded.extend(convert_from(values[i],
                                                    datatypes[column]))
        if values:
            return columns_expanded, datatypes_expanded, values_expanded
        return columns_expanded, datatypes_expanded

    @staticmethod
    def _contract_vector_values(columns, datatypes, rows):
        """Contract the different values in a row of a database
        corresponding vectors into one vector object.

        :param columns: The expanded columns of the database
        :type columns: List[str]
        :param datatypes: The datatype for each column
        :type datatypes: dict
        :param rows: The rows fetched from the database
        :type rows: Iterator[List[Any]]
        :returns: The rows with vectors being a single item in each row.
        :rtype: Iterator[List[Any]]
        """
        for row in rows:
            contracted_row = list()
            temp_vec = list()  # collect the elements of the vectors here
            vector_datatype = None

            # iterate over the columns and look for vector columns
            for column, value in zip(columns, row):
                vector_datatype, is_vec_elem = SqlWrapperSession. \
                    handle_vector_item(column, value, datatypes,
                                       temp_vec, vector_datatype)
                if is_vec_elem:
                    continue

                if temp_vec:  # add the vector to the result
                    contracted_row.append(convert_to(temp_vec,
                                                     vector_datatype))
                    temp_vec = list()

                vector_datatype, is_vec_elem = SqlWrapperSession. \
                    handle_vector_item(column, value, datatypes,
                                       temp_vec, vector_datatype)
                if is_vec_elem:
                    continue

                # non vectors are simply added to the result
                contracted_row.append(value)

            if temp_vec:  # add the vector to the result
                contracted_row.append(convert_to(temp_vec,
                                                 vector_datatype))
                temp_vec = list()
            yield contracted_row

    @staticmethod
    def handle_vector_item(column, value, datatypes, temp_vec,
                           old_vector_datatype):
        """Check if a column corresponds to a vector.
        If it does, add it to the temp_vec list.
        Used during contract_vector_values

        :param column: The currect column to consider in the contraction
        :type column: str
        :param value: The value of the column
        :type value: Any
        :param datatypes: Maps a datatype to each column
        :type datatypes: List
        :param temp_vec: The elements of the current vector.
        :type temp_vec: List[float]
        :param old_vector_datatype: The vector datatype of the old iteration.
        :type old_vector_datatype: str
        :return: The new vector datatype and whether the current
            column corresponds to a vector
        :rtype: Tuple[str, bool]
        """
        vec_suffix = "___%s" % len(temp_vec)  # suffix of vector column
        if column.endswith(vec_suffix):
            temp_vec.append(value)  # store the vector element
            orig_col = column[:-len(vec_suffix)]
            return datatypes[orig_col], True
        return old_vector_datatype, False

    def _do_db_create(self, table_name, columns, datatypes,
                      primary_key, foreign_key, indexes):
        """Call db_create but expand the vectors first."""
        columns, datatypes = self._expand_vector_cols(columns, datatypes)
        self._check_characters(table_name, columns, datatypes,
                               primary_key, foreign_key, indexes)
        self._db_create(table_name, columns, datatypes,
                        primary_key, foreign_key, indexes)

    def _do_db_select(self, table_name, columns, condition, datatypes):
        """Call db_select but consider vectors"""
        columns, datatypes = self._expand_vector_cols(columns, datatypes)
        self._check_characters(table_name, columns, condition, datatypes)
        rows = self._db_select(table_name, columns, condition, datatypes)
        rows = self._convert_values(rows, columns, datatypes)
        yield from self._contract_vector_values(columns, datatypes, rows)

    def _do_db_insert(self, table_name, columns, values, datatypes):
        """Call db_insert but expand vectors"""
        columns, datatypes, values = self._expand_vector_cols(columns,
                                                              datatypes,
                                                              values)
        values = [convert_from(v, datatypes.get(c))
                  for c, v in zip(columns, values)]
        self._check_characters(table_name, columns, datatypes)
        self._db_insert(table_name, columns, values, datatypes)

    def _do_db_update(self, table_name, columns,
                      values, condition, datatypes):
        """Call db_update but expand vectors"""
        columns, datatypes, values = self._expand_vector_cols(columns,
                                                              datatypes,
                                                              values)
        values = [convert_from(v, datatypes.get(c))
                  for c, v in zip(columns, values)]
        self._check_characters(table_name, columns,
                               condition, datatypes)
        self._db_update(table_name, columns,
                        values, condition, datatypes)

    def _do_db_delete(self, table_name, condition):
        """Call _db_delete but expand vectors"""
        self._check_characters(table_name, condition)
        self._db_delete(table_name, condition)

    def _clear_database(self):
        """Delete the contents of every table."""
        self._init_transaction()
        try:
            # clear local datastructure
            from osp.core.namespaces import cuba
            self._reset_buffers(BufferContext.USER)
            self._registry.get(self.root).remove(rel=cuba.relationship)
            for uid in list(self._registry.keys()):
                if uid != self.root:
                    del self._registry[uid]
            self._reset_buffers(BufferContext.USER)

            # delete the data
            for table_name in self._get_table_names(
                    SqlWrapperSession.CUDS_PREFIX):
                self._do_db_delete(table_name, None)
            self._do_db_delete(self.relationship_TABLE, None)
            self._do_db_delete(self.MASTER_TABLE, None)
            self._initialize()
            self._commit()
        except Exception as e:
            self._rollback_transaction()
            raise e

    # OVERRIDE
    def _expire_neighour_diff(self, old_cuds_object, new_cuds_object, uids):
        # do not expire if root is loaded
        x = old_cuds_object or new_cuds_object
        if x and x.uid != self.root:
            super()._expire_neighour_diff(old_cuds_object, new_cuds_object,
                                          uids)

    # OVERRIDE
    def _apply_added(self, root_obj, buffer):
        # Perform the SQL-Statements to add the elements
        # in the buffers to the DB.

        for added in buffer.values():
            if added.uid == self.root:
                continue

            # Create tables
            oclass = added.oclass
            columns, datatypes = self._get_col_spec(oclass)
            if columns:
                self._do_db_create(
                    table_name=self.CUDS_PREFIX + oclass.tblname,
                    columns=columns,
                    datatypes=datatypes,
                    primary_key=["uid"],
                    foreign_key={"uid": (self.MASTER_TABLE, "uid")},
                    indexes=[]
                )

            # Add to master
            is_first_level = any(self.root in uids
                                 for uids in added._neighbors.values())
            self._do_db_insert(
                table_name=self.MASTER_TABLE,
                columns=["uid", "oclass", "first_level"],
                values=[added.uid, oclass, is_first_level],
                datatypes=self.DATATYPES[self.MASTER_TABLE]
            )

            # Insert the items
            if columns:
                values = [getattr(added, attr) for attr in columns]
                self._do_db_insert(
                    table_name=self.CUDS_PREFIX + oclass.tblname,
                    columns=columns,
                    values=values,
                    datatypes=datatypes
                )

        for added in buffer.values():
            if added.uid == self.root:
                continue

            # Insert the relationships
            for rel, neighbor_dict in added._neighbors.items():
                for uid, target_oclass in neighbor_dict.items():
                    target_uid = uid if uid != self.root else uuid.UUID(int=0)
                    self._do_db_insert(
                        self.relationship_TABLE,
                        ["origin", "target", "name", "target_oclass"],
                        [added.uid, target_uid,
                         rel, target_oclass],
                        self.DATATYPES[self.relationship_TABLE]
                    )

    # OVERRIDE
    def _apply_updated(self, root_obj, buffer):
        # Perform the SQL-Statements to update the elements
        # in the buffers in the DB.
        for updated in buffer.values():
            if updated.uid == self.root:
                continue

            # Update the values
            oclass = updated.oclass
            columns, datatypes = self._get_col_spec(oclass)
            if columns:
                values = [getattr(updated, attr) for attr in columns]
                self._do_db_update(
                    table_name=self.CUDS_PREFIX + oclass.tblname,
                    columns=columns,
                    values=values,
                    condition=EqualsCondition(
                        table_name=self.CUDS_PREFIX + oclass.tblname,
                        column="uid",
                        value=updated.uid,
                        datatype="UUID"
                    ),
                    datatypes=datatypes)

            # Update the relationships
            first_level = False
            self._do_db_delete(
                table_name=self.relationship_TABLE,
                condition=EqualsCondition(
                    table_name=self.relationship_TABLE,
                    column="origin",
                    value=updated.uid,
                    datatype="UUID"
                )
            )
            for rel, neighbor_dict in updated._neighbors.items():
                for uid, target_oclass in neighbor_dict.items():
                    first_level = first_level or uid == self.root
                    target_uuid = uid if uid != self.root else uuid.UUID(int=0)
                    self._do_db_insert(
                        table_name=self.relationship_TABLE,
                        columns=self.COLUMNS[self.relationship_TABLE],
                        values=[updated.uid, target_uuid,
                                rel, target_oclass],
                        datatypes=self.DATATYPES[self.relationship_TABLE]
                    )

            # update first_level flag
            self._do_db_update(
                table_name=self.MASTER_TABLE,
                columns=["first_level"],
                values=[first_level],
                condition=EqualsCondition(self.MASTER_TABLE,
                                          "uid", updated.uid, "UUID"),
                datatypes=self.DATATYPES[self.MASTER_TABLE]
            )

    # OVERRIDE
    def _apply_deleted(self, root_obj, buffer):
        # Perform the SQL-Statements to delete the elements
        # in the buffers in the DB.
        for deleted in buffer.values():
            if deleted.uid == self.root:
                continue

            # Update the values
            oclass = deleted.oclass
            columns, datatypes = self._get_col_spec(oclass)
            if columns:
                self._do_db_delete(
                    table_name=self.CUDS_PREFIX + oclass.tblname,
                    condition=EqualsCondition(
                        table_name=self.CUDS_PREFIX + oclass.tblname,
                        column="uid",
                        value=deleted.uid,
                        datatype="UUID"
                    )
                )
            self._do_db_delete(
<<<<<<< HEAD
                table_name=self.relationship_TABLE,
                condition=EqualsCondition(
                    table_name=self.relationship_TABLE,
=======
                table_name=self.RELATIONSHIP_TABLE,
                condition=EqualsCondition(
                    table_name=self.RELATIONSHIP_TABLE,
>>>>>>> f3cf2092
                    column="origin",
                    value=deleted.uid,
                    datatype="UUID"
                )
            )

        for deleted in buffer.values():
            self._do_db_delete(
                table_name=self.MASTER_TABLE,
                condition=EqualsCondition(
<<<<<<< HEAD
=======
                    table_name=self.RELATIONSHIP_TABLE,
                    column="target",
                    value=deleted.uid,
                    datatype="UUID"
                )
            )

        for deleted in buffer.values():
            self._do_db_delete(
                table_name=self.MASTER_TABLE,
                condition=EqualsCondition(
>>>>>>> f3cf2092
                    table_name=self.MASTER_TABLE,
                    column="uid",
                    value=deleted.uid,
                    datatype="UUID"
                )
            )

    # OVERRIDE
    def _load_from_backend(self, uids, expired=None):
        for uid in uids:
            if isinstance(uid, uuid.UUID):
                oclass = self._get_oclass(uid)
            elif isinstance(uid, tuple) and len(uid) == 2:
                uid, oclass = uid
            else:
                raise ValueError("Invalid uid given %s" % uid)
            if uid == self.root:  # root not stored explicitly in database
                self._load_first_level()
                yield self._registry.get(uid)
                continue
            loaded = list(self._load_by_oclass(oclass=oclass,
                                               update_registry=True,
                                               uid=uid))
            yield loaded[0] if loaded else None

    # OVERRIDE
    def _initialize(self):
        self._do_db_create(
            table_name=self.MASTER_TABLE,
            columns=self.COLUMNS[self.MASTER_TABLE],
            datatypes=self.DATATYPES[self.MASTER_TABLE],
            primary_key=self.PRIMARY_KEY[self.MASTER_TABLE],
            foreign_key=self.FOREIGN_KEY[self.MASTER_TABLE],
            indexes=self.INDEXES[self.MASTER_TABLE]
        )
        self._do_db_create(
            table_name=self.relationship_TABLE,
            columns=self.COLUMNS[self.relationship_TABLE],
            datatypes=self.DATATYPES[self.relationship_TABLE],
            primary_key=self.PRIMARY_KEY[self.relationship_TABLE],
            foreign_key=self.FOREIGN_KEY[self.relationship_TABLE],
            indexes=self.INDEXES[self.relationship_TABLE]
        )
        # Add the dummy root element if it doesn't exist.
        # We do not want to store the actual root element since it will be
        # created by the user for every connect (root is the wrapper).
        # Adding it the dummy root here is necessary because other cuds
        # objects can have relations with the root.
        c = self._db_select(
            table_name=self.MASTER_TABLE,
            columns=["uid"],
            condition=EqualsCondition(self.MASTER_TABLE,
                                      "uid", str(uuid.UUID(int=0)),
                                      rdflib.XSD.string),
            datatypes=self.DATATYPES[self.MASTER_TABLE]
        )
        if len(list(c)) == 0:
            self._db_insert(
                table_name=self.MASTER_TABLE,
                columns=self.COLUMNS[self.MASTER_TABLE],
                values=[str(uuid.UUID(int=0)), "", False],
                datatypes=self.DATATYPES[self.MASTER_TABLE]
            )

    # OVERRIDE
    def _load_first_level(self):
        c = self._do_db_select(
            self.MASTER_TABLE,
            ["uid", "oclass"],
            EqualsCondition(self.MASTER_TABLE,
                            "first_level", True, rdflib.XSD.boolean),
            self.DATATYPES[self.MASTER_TABLE]
        )
        list(self._load_from_backend(
            map(lambda x: (x[0], get_entity(x[1])), c)
        ))

    def _load_by_oclass(self, oclass, update_registry=False, uid=None):
        """Load the cuds_object with the given oclass (+ uid).
        If uid is None return all cuds_objects with given ontology class.

        :param oclass: The oclass of the cuds_object
        :type oclass: OntologyClass
        :param uid: The uid of the Cuds to load.
        :type uid: UUID
        :param update_registry: Whether to update cuds_objects already
            present in the registry.
        :type update_registry: bool
        :return: The loaded cuds_object.
        :rtype: Cuds
        """
        # Check if oclass is given
        if (oclass is None and uid is not None) or (uid == uuid.UUID(int=0)):
            yield None  # uid given --> return iterator containing None
        if oclass is None:
            return  # uid not given --> return None

        # Check if object in registry can be used
        if not update_registry and uid is not None and uid in self._registry:
            yield self._registry.get(uid)
            return

        # gather the data needed to fetch object from the database
        tables = self._get_table_names(
            prefix=(self.CUDS_PREFIX + oclass.tblname)
        )
        if not (self.CUDS_PREFIX + oclass.tblname) in tables:
            return
        condition = EqualsCondition(self.CUDS_PREFIX + oclass.tblname,
                                    "uid", uid, "UUID") \
            if uid else None

        columns, datatypes = self._get_col_spec(oclass)

        # fetch the data
        c = self._do_db_select(
            table_name=self.CUDS_PREFIX + oclass.tblname,
            columns=columns,
            condition=condition,
            datatypes=datatypes
        )

        # transform into cuds object
        for row in c:
            kwargs = dict(zip(columns, row))
            uid = convert_to(kwargs["uid"], "UUID")
            del kwargs["uid"]
            if not update_registry and uid in self._registry:
                yield self._registry.get(uid)
                continue
            cuds_object = create_recycle(oclass=oclass,
                                         kwargs=kwargs,
                                         session=self,
                                         uid=uid,
                                         fix_neighbors=False)
            self._load_relationships(cuds_object)
            yield cuds_object

    def _load_relationships(self, cuds_object):
        """Adds the relationships in the db to the given cuds_objects.

        :param cuds_object: Adds the relationships to this cuds_object.s
        :type cuds_object: Cuds
        """
        # Fetch the data
        c = self._do_db_select(
            table_name=self.relationship_TABLE,
            columns=["target", "name", "target_oclass"],
            condition=EqualsCondition(
                table_name=self.relationship_TABLE,
                column="origin",
                value=cuds_object.uid,
                datatype="UUID"
            ),
            datatypes=self.DATATYPES[self.relationship_TABLE]
        )

        # update the cuds object
        for target, name, target_oclass in c:
            target_oclass = get_entity(target_oclass)
            rel = get_entity(name)

            if rel not in cuds_object._neighbors:
                cuds_object._neighbors[rel] = NeighborDictTarget(
                    {}, cuds_object, rel
                )

            # Special case: target is root --> Add inverse to root
            if target == uuid.UUID(int=0):
                root_obj = self._registry.get(self.root)
                cuds_object._neighbors[rel][self.root] = root_obj.oclass
                if rel.inverse not in root_obj._neighbors:
                    root_obj._neighbors[rel.inverse] = NeighborDictTarget(
                        {}, root_obj, rel.inverse
                    )
                root_obj._neighbors[rel.inverse][cuds_object.uid] = \
                    cuds_object.oclass

            # Target is not root. Simply add the relationship
            elif target != uuid.UUID(int=0):
                cuds_object._neighbors[rel][target] = target_oclass

    def _get_oclass(self, uid):
        """Get the ontology class of the given uid from the database.

        :param uid: Load the OntologyClass of this uis.
        :type uid: UUID
        :return: The ontology class.
        :rtype: OntologyClass
        """
        c = self._do_db_select(
            self.MASTER_TABLE,
            ["oclass"],
            EqualsCondition(self.MASTER_TABLE,
                            "uid", uid,
                            "UUID"),
            self.DATATYPES[self.MASTER_TABLE])
        try:
            return get_entity(next(c)[0])
        except StopIteration:
            return None

    def _convert_values(self, rows, columns, datatypes):
        """Convert the values in the database to the correct datatype.

        :param rows: The rows of the database
        :type rows: Iterator[Iterator[Any]]
        :param columns: The corresponding columns
        :type columns: List[str]
        :param datatypes: Mapping from column to datatype
        :type datatypes: Dict[str, str]
        """
        for row in rows:
            output = []
            for value, column in zip(row, columns):
                output.append(
                    convert_to(value, datatypes[column])
                )
            yield output

    def _get_col_spec(self, oclass):
        attributes = oclass.attributes
        columns = [x.argname for x in attributes if x != "session"] + ["uid"]
        datatypes = dict(uid="UUID", **{x.argname: x.datatype
                                        for x in attributes if x != "session"})
        return columns, datatypes

    def _check_characters(self, *to_check):
        """Check if column or table names contain invalid characters

        Raises:
            ValueError: Invalid character detected
        """
        forbidden_chars = [";", "\0", "\r", "\x08", "\x09", "\x1a", "\n",
                           "\r", "\"", "'", "`", "\\", "%"]
        to_check = list(to_check)
        str_to_check = str(to_check)
        for c in forbidden_chars:
            while to_check:
                s = to_check.pop()
                if isinstance(s, str):
                    s = s.encode("utf-8", "strict").decode("utf-8")
                    if c in s:
                        raise ValueError(
                            "Forbidden character %s [chr(%s)] in %s"
                            % (c, ord(c), s)
                        )
                elif isinstance(s, (list, tuple)):
                    to_check += list(s)
                elif isinstance(s, dict):
                    to_check += list(s.keys())
                    to_check += list(s.values())
                elif isinstance(s, AndCondition):
                    to_check += list(s.conditions)
                elif isinstance(s, EqualsCondition):
                    to_check += [s.table_name, s.column, s.datatype]
                elif s is None:
                    pass
                else:
                    raise ValueError("%s - %s" % (s, str_to_check))<|MERGE_RESOLUTION|>--- conflicted
+++ resolved
@@ -18,28 +18,28 @@
     """Abstract class for an SQL DB Wrapper Session"""
 
     CUDS_PREFIX = "CUDS_"
-    relationship_TABLE = "OSP_relationshipS"
+    RELATIONSHIP_TABLE = "OSP_RELATIONSHIPS"
     MASTER_TABLE = "OSP_MASTER"
     COLUMNS = {
         MASTER_TABLE: ["uid", "oclass", "first_level"],
-        relationship_TABLE: ["origin", "target", "name", "target_oclass"]
+        RELATIONSHIP_TABLE: ["origin", "target", "name", "target_oclass"]
     }
     DATATYPES = {
         MASTER_TABLE: {"uid": "UUID",
                        "oclass": rdflib.XSD.string,
                        "first_level": rdflib.XSD.boolean},
-        relationship_TABLE: {"origin": "UUID",
+        RELATIONSHIP_TABLE: {"origin": "UUID",
                              "target": "UUID",
                              "name": rdflib.XSD.string,
                              "target_oclass": rdflib.XSD.string}
     }
     PRIMARY_KEY = {
         MASTER_TABLE: ["uid"],
-        relationship_TABLE: ["origin", "target", "name"]
+        RELATIONSHIP_TABLE: ["origin", "target", "name"]
     }
     FOREIGN_KEY = {
         MASTER_TABLE: {},
-        relationship_TABLE: {
+        RELATIONSHIP_TABLE: {
             "origin": (MASTER_TABLE, "uid"),
             "target": (MASTER_TABLE, "uid")
         }
@@ -48,7 +48,7 @@
         MASTER_TABLE: [
             ["oclass"], ["first_level"]
         ],
-        relationship_TABLE: [["origin"]]
+        RELATIONSHIP_TABLE: [["origin"]]
     }
 
     @abstractmethod
@@ -318,7 +318,7 @@
             for table_name in self._get_table_names(
                     SqlWrapperSession.CUDS_PREFIX):
                 self._do_db_delete(table_name, None)
-            self._do_db_delete(self.relationship_TABLE, None)
+            self._do_db_delete(self.RELATIONSHIP_TABLE, None)
             self._do_db_delete(self.MASTER_TABLE, None)
             self._initialize()
             self._commit()
@@ -385,11 +385,11 @@
                 for uid, target_oclass in neighbor_dict.items():
                     target_uid = uid if uid != self.root else uuid.UUID(int=0)
                     self._do_db_insert(
-                        self.relationship_TABLE,
+                        self.RELATIONSHIP_TABLE,
                         ["origin", "target", "name", "target_oclass"],
                         [added.uid, target_uid,
                          rel, target_oclass],
-                        self.DATATYPES[self.relationship_TABLE]
+                        self.DATATYPES[self.RELATIONSHIP_TABLE]
                     )
 
     # OVERRIDE
@@ -420,9 +420,9 @@
             # Update the relationships
             first_level = False
             self._do_db_delete(
-                table_name=self.relationship_TABLE,
+                table_name=self.RELATIONSHIP_TABLE,
                 condition=EqualsCondition(
-                    table_name=self.relationship_TABLE,
+                    table_name=self.RELATIONSHIP_TABLE,
                     column="origin",
                     value=updated.uid,
                     datatype="UUID"
@@ -433,11 +433,11 @@
                     first_level = first_level or uid == self.root
                     target_uuid = uid if uid != self.root else uuid.UUID(int=0)
                     self._do_db_insert(
-                        table_name=self.relationship_TABLE,
-                        columns=self.COLUMNS[self.relationship_TABLE],
+                        table_name=self.RELATIONSHIP_TABLE,
+                        columns=self.COLUMNS[self.RELATIONSHIP_TABLE],
                         values=[updated.uid, target_uuid,
                                 rel, target_oclass],
-                        datatypes=self.DATATYPES[self.relationship_TABLE]
+                        datatypes=self.DATATYPES[self.RELATIONSHIP_TABLE]
                     )
 
             # update first_level flag
@@ -472,16 +472,20 @@
                     )
                 )
             self._do_db_delete(
-<<<<<<< HEAD
-                table_name=self.relationship_TABLE,
-                condition=EqualsCondition(
-                    table_name=self.relationship_TABLE,
-=======
                 table_name=self.RELATIONSHIP_TABLE,
                 condition=EqualsCondition(
                     table_name=self.RELATIONSHIP_TABLE,
->>>>>>> f3cf2092
                     column="origin",
+                    value=deleted.uid,
+                    datatype="UUID"
+                )
+            )
+
+            self._do_db_delete(
+                table_name=self.RELATIONSHIP_TABLE,
+                condition=EqualsCondition(
+                    table_name=self.RELATIONSHIP_TABLE,
+                    column="target",
                     value=deleted.uid,
                     datatype="UUID"
                 )
@@ -491,20 +495,6 @@
             self._do_db_delete(
                 table_name=self.MASTER_TABLE,
                 condition=EqualsCondition(
-<<<<<<< HEAD
-=======
-                    table_name=self.RELATIONSHIP_TABLE,
-                    column="target",
-                    value=deleted.uid,
-                    datatype="UUID"
-                )
-            )
-
-        for deleted in buffer.values():
-            self._do_db_delete(
-                table_name=self.MASTER_TABLE,
-                condition=EqualsCondition(
->>>>>>> f3cf2092
                     table_name=self.MASTER_TABLE,
                     column="uid",
                     value=deleted.uid,
@@ -541,12 +531,12 @@
             indexes=self.INDEXES[self.MASTER_TABLE]
         )
         self._do_db_create(
-            table_name=self.relationship_TABLE,
-            columns=self.COLUMNS[self.relationship_TABLE],
-            datatypes=self.DATATYPES[self.relationship_TABLE],
-            primary_key=self.PRIMARY_KEY[self.relationship_TABLE],
-            foreign_key=self.FOREIGN_KEY[self.relationship_TABLE],
-            indexes=self.INDEXES[self.relationship_TABLE]
+            table_name=self.RELATIONSHIP_TABLE,
+            columns=self.COLUMNS[self.RELATIONSHIP_TABLE],
+            datatypes=self.DATATYPES[self.RELATIONSHIP_TABLE],
+            primary_key=self.PRIMARY_KEY[self.RELATIONSHIP_TABLE],
+            foreign_key=self.FOREIGN_KEY[self.RELATIONSHIP_TABLE],
+            indexes=self.INDEXES[self.RELATIONSHIP_TABLE]
         )
         # Add the dummy root element if it doesn't exist.
         # We do not want to store the actual root element since it will be
@@ -651,15 +641,15 @@
         """
         # Fetch the data
         c = self._do_db_select(
-            table_name=self.relationship_TABLE,
+            table_name=self.RELATIONSHIP_TABLE,
             columns=["target", "name", "target_oclass"],
             condition=EqualsCondition(
-                table_name=self.relationship_TABLE,
+                table_name=self.RELATIONSHIP_TABLE,
                 column="origin",
                 value=cuds_object.uid,
                 datatype="UUID"
             ),
-            datatypes=self.DATATYPES[self.relationship_TABLE]
+            datatypes=self.DATATYPES[self.RELATIONSHIP_TABLE]
         )
 
         # update the cuds object
