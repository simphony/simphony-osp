"""An abstract interface containing methods useful for all SQL backends."""

from abc import abstractmethod
from typing import Any, Dict, Iterable, Iterator, List, Optional, Tuple

from rdflib import BNode, Literal, URIRef
from rdflib import RDF, RDFS, OWL, XSD

<<<<<<< HEAD
=======
from osp.core.ontology.datatypes import (
    CUSTOM_TO_PYTHON, RDFCompatibleType, SimpleTriple,
    SimplePattern, UID, rdf_to_python)
>>>>>>> 9eb1bac7
from osp.core.ontology.relationship import OntologyRelationship
from osp.core.session.interfaces.triplestore import (
    TriplestoreInterface, TriplestoreStore)
from osp.core.session.session import Session
from osp.core.utils.datatypes import (
    AttributeValue, CUSTOM_TO_PYTHON, RDF_TO_PYTHON, SimpleTriple,
    SimplePattern, UID)
from osp.core.utils.general import CUDS_IRI_PREFIX


# TODO: The SQLInterface is dependent on the TBox, which should not be the
#  case. This prevents it from functioning just like a generic triplestore.


class SqlQuery:
    """An sql query."""

    def __init__(self, table_name: str, columns, datatypes, alias=None):
        """Initialize the query."""
        alias = alias or table_name
        check_characters(table_name, columns, datatypes, alias)

        self.order = [alias]
        self.tables = {alias: table_name}
        self._columns = {alias: columns}
        self.datatypes = {alias: datatypes}
        self.condition = None

    @property
    def columns(self):
        """Return the columns that are selected."""
        for alias in self.order:
            for column in self._columns[alias]:
                yield (alias, column)

    def where(self, condition):
        """Filter the results."""
        check_characters(condition)
        if condition is None:
            return self
        if self.condition is None:
            self.condition = condition
            return self
        if isinstance(self.condition, AndCondition):
            if isinstance(condition, AndCondition):
                self.condition.conditions |= condition.conditions
            else:
                self.condition.conditions.add(condition)
        else:
            if isinstance(condition, AndCondition):
                condition.conditions.add(self.condition)
                self.condition = condition
            else:
                self.condition = AndCondition(self.condition, condition)
        return self

    def join(self, table_name, columns, datatypes, alias=None):
        """Join with another table."""
        alias = alias or table_name
        check_characters(table_name, columns, datatypes, alias)

        if alias in self.tables:
            raise ValueError(f"{alias} already in query: {self.tables}")
        self.order.append(alias)
        self.tables[alias] = table_name
        self._columns[alias] = columns
        self.datatypes[alias] = datatypes
        return self


class Condition:
    """The general condition class."""


class EqualsCondition(Condition):
    """An SQL Equals condition."""

    def __init__(self, table_name, column, value, datatype):
        """Initialize the condition.

        Args:
            table_name (str): The name of the table.
            column (str): The column object.
            value (Any): The value for that column.
            datatype (str): The datatype of the column.
        """
        self.table_name = table_name
        self.column = column
        self.value = Literal(value, datatype=datatype).toPython()
        self.datatype = datatype

    def __eq__(self, other):
        """Check if two conditions are equal.

        Args:
            other (Condition): The other condition.

        Returns:
            bool: Whether the two conditions are equal.
        """
        return (
            isinstance(other, type(self))
            and self.table_name == other.table_name
            and self.column == other.column
            and self.value == other.value
            and self.datatype == other.datatype
        )

    def __hash__(self):
        """Compute hash."""
        return hash(self.table_name + self.column
                    + str(self.value) + str(self.datatype))


class JoinCondition(Condition):
    """Join two tables with this condition."""

    def __init__(self, table_name1, column1, table_name2, column2):
        """Initialize the condition."""
        self.table_name1 = table_name1
        self.table_name2 = table_name2
        self.column1 = column1
        self.column2 = column2

    def __eq__(self, other):
        """Check if two conditions are equal.

        Args:
            other (Condition): The other condition.

        Returns:
            bool: Whether the two conditions are equivalent.
        """
        return (
            isinstance(other, type(self))
            and self.table_name1 == other.table_name1
            and self.table_name2 == other.table_name2
            and self.column1 == other.column1
            and self.column2 == other.column2
        )

    def __hash__(self):
        """Compute hash."""
        return hash(self.table_name1 + self.table_name2
                    + self.column1 + self.column2)


class AndCondition(Condition):
    """An SQL AND condition."""

    def __init__(self, *conditions):
        """Initialize the condition with several subconditions."""
        conditions = set(c for c in conditions if c is not None)
        if not all(isinstance(c, Condition) for c in conditions):
            raise ValueError(f"Invalid conditions: {conditions}")
        self.conditions = conditions

    def __eq__(self, other):
        """Check if two conditions are equal.

        Args:
            other (Condition): The other condition.

        Returns:
            bool: Whether the two conditions are equivalent.
        """
        return isinstance(other, type(self)) \
            and set(self.conditions) == set(other.conditions)

    def __hash__(self):
        """Compute hash."""
        return hash("".join([str(hash(c)) for c in self.conditions]))


def determine_datatype(table_name: str) -> URIRef:
    """Determine the datatype of column o for the table with given table name.

    Args:
        table_name (str): The name of the data table.

    Returns:
        URIRef: The datatype of the object column.
    """
    prefix = SQLInterface.DATA_TABLE_PREFIX

    if table_name.startswith(prefix + "OWL_"):
        return URIRef(f'http://www.w3.org/2002/07/owl#'
                      f'{table_name[len(prefix + "OWL_"):]}')
        # Replaced OWL with URIRef('...'), as OWL.rational seems
        # to have disappeared in rdflib 6.0.0.
        # TODO: return to original form when a fix for rdflib is available.
    elif table_name.startswith(prefix + "RDFS_"):
        return getattr(RDFS, table_name[len(prefix + "RDFS_"):])
    elif table_name.startswith(prefix + "RDF_"):
        return getattr(RDF, table_name[len(prefix + "RDF_"):])
    elif table_name.startswith(prefix + "XSD_"):
        return getattr(XSD, table_name[len(prefix + "XSD_"):])
    elif table_name.startswith(prefix + "CUSTOM_"):
        return URIRef('http://www.osp-core.com/types#') \
            + table_name[len(prefix + "CUSTOM_"):]
    else:
        raise NotImplementedError(f"Table name {table_name} does not match "
                                  f"any known datatype.")


def get_data_table_name(datatype: URIRef) -> str:
    """Get the name of the table for the given datatype.

    Args:
        datatype: The datatype of the object column.

    Raises:
        NotImplementedError: The given datatype is not supported.

    Returns:
        The name of the table.
    """
    prefix = SQLInterface.DATA_TABLE_PREFIX
    if datatype.startswith(str(XSD)):
        return prefix + "XSD_" + datatype[len(str(XSD)):]
    if datatype.startswith(str(OWL)):
        return prefix + "OWL_" + datatype[len(str(OWL)):]
    if datatype.startswith(str(RDF)):
        return prefix + "RDF_" + datatype[len(str(RDF)):]
    if datatype.startswith(str(RDFS)):
        return prefix + "RDFS_" + datatype[len(str(RDFS)):]
    if datatype.startswith(str(URIRef('http://www.osp-core.com/types#'))):
        return prefix + "CUSTOM_" + \
            datatype[len(str(URIRef('http://www.osp-core.com/types#'))):]
    raise NotImplementedError(f"Unsupported datatype {datatype}")


def check_characters(*to_check):
    """Check if column or table names contain invalid characters.

    Args:
        *to_check: The names to check.

    Raises:
        ValueError: Invalid character detected.

    """
    forbidden_chars = [";", "\0", "\r", "\x08", "\x09", "\x1a", "\n",
                       "\r", "\"", "'", "`", "\\", "%"]
    to_check = list(to_check)
    str_to_check = str(to_check)
    for c in forbidden_chars:
        while to_check:
            s = to_check.pop()
            if isinstance(s, str):
                s = s.encode("utf-8", "strict").decode("utf-8")
                if c in s:
                    raise ValueError(
                        "Forbidden character %s [chr(%s)] in %s"
                        % (c, ord(c), s)
                    )
            elif isinstance(s, (list, tuple)):
                to_check += list(s)
            elif isinstance(s, dict):
                to_check += list(s.keys())
                to_check += list(s.values())
            elif isinstance(s, AndCondition):
                to_check += list(s.conditions)
            elif isinstance(s, EqualsCondition):
                to_check += [s.table_name, s.column, s.datatype]
            elif isinstance(s, JoinCondition):
                to_check += [s.table_name1, s.column1,
                             s.table_name2, s.column2]
            elif s is None:
                pass
            else:
                raise ValueError("%s - %s" % (s, str_to_check))


def convert_values(rows, query):
    """Convert the values in the database to the correct datatype.

    Args:
        rows(Iterator[Iterator[Any]]): The rows of the database.
        query(SqlQuery): The corresponding query.

    Yields:
        The rows with converted values.
    """
    for row in rows:
        output = []
        for value, (t_alias, column) in zip(row, query.columns):
            output.append(
                Literal(value,
                        datatype=query.datatypes[t_alias][column])
                .toPython()
            )
        yield output


class SQLStore(TriplestoreStore):
    """The abstraction of the TriplestoreStore is sufficient."""

    interface: "SQLInterface"


class SQLInterface(TriplestoreInterface):
    """Abstract class for an SQL DB Wrapper Session."""

    # Definition of:
    #  SQLInterface
    # ↓ ---------- ↓

    @abstractmethod
    def commit(self) -> None:
        """Commit pending changes to the SQL database.

        Usually, you have a similar method on your database connection
        object (that one should get in `open`) that you can just call.
        """
        pass

    @abstractmethod
    def rollback(self) -> None:
        """Discard uncommitted changes to the SQL database.

        Usually, you have a similar method on your database connection
        object (that one should get in `open`) that you can just call.
        """
        pass

    @abstractmethod
    def open(self, configuration: str) -> None:
        """Open the SQL database.

        You can expect calls to this method even when the database is
        already open, therefore, an implementation like the following is
        recommended (note the call to super() at the end, it must be included).

        def open(self, configuration: str):
            if your_database_is_already_open:
                return
                # To improve the user experience you can check if the
                # configuration string leads to a resource different from
                # the current one and raise an error informing the user.

            # Connect to your database and get a connection/engine object...
            # your_database_is_already_open is for now True.
            super().open(configuration)
        """
        self._initialize()

    @abstractmethod
    def close(self) -> None:
        """Close the SQL database.

        This method should NOT commit uncommitted changes.

        This method should close the connection that was obtained in `open`,
        and free any locked up resources.

        You can expect calls to this method even when the database is already
        closed. Therefore, an implementation like the following is recommended.

        def close(self):
            if your_database_is_already_closed:
                return

            # Close the connection to your database.
            # your_database_is_already_open is for now True
        """
        pass

    @abstractmethod
    def init_transaction(self) -> None:
        """Initialize the transaction.

        Usually, database have cursor objects. In this method you would execute
        a command like "BEGIN;" or similar with a cursor.
        """
        pass

    @abstractmethod
    def rollback_transaction(self) -> None:
        """Cancel the transaction.

        Usually, database have cursor objects. In this method you would execute
        a command like "ROLLBACK;" or similar with a cursor.
        """
        pass

    @abstractmethod
    def _db_create(self,
                   table_name: str,
                   columns: List[str],
                   datatypes: dict,
                   primary_key: List[str],
                   generate_pk: bool,
                   foreign_key: Dict[str, Tuple[str, str]],
                   indexes: List[str]) -> None:
        """Create a new table with the given name and columns.

        Args:
            table_name: The name of the new table.
            columns: The name of the columns.
            datatypes: Maps columns to datatypes specified in ontology.
            primary_key: List of columns that belong to the
                primary key.
            foreign_key: mapping from column (dict key) to other tables
                (dict value[0]) column (dict value[1]).
            generate_pk: Whether primary key should be automatically
                generated by the database
                (e.g. be an automatically incrementing integer).
            indexes: List of indexes. Each index is a list of
                column names for which an index should be built.
        """

    @abstractmethod
    def _db_select(self, query: SqlQuery) -> Any:
        """Get data from the tables with the given names.

        Args:
            query: A object describing the SQL query.

        Returns:
            A cursor object that executed the select query. Such cursor
            object is specific to the database being implemented.
        """

    @abstractmethod
    def _db_insert(self,
                   table_name: str,
                   columns: List[str],
                   values: List[Any],
                   datatypes: dict) -> None:
        """Insert data into the table with the given name.

        Args:
            table_name: The table name.
            columns: The names of the columns.
            values: The data to insert.
            datatypes: Maps column names to datatypes.

        Returns:
            The auto-generated primary key of the inserted row, if such exists.
        """

    @abstractmethod
    def _db_update(self,
                   table_name: str,
                   columns: List[str],
                   values: List[Any],
                   condition: str,
                   datatypes: dict) -> None:
        """Update the data in the given table.

        Args:
            table_name: The name of the table.
            columns: The names of the columns.
            values: The new updated values.
            condition: Only update rows that satisfy the condition.
            datatypes: Maps column names to datatypes.
        """

    @abstractmethod
    def _db_delete(self, table_name: str, condition: Condition) -> None:
        """Drop the entire table.

        Args:
            table_name: The name of the table.
            condition: The condition specifying the values to delete.
        """
        pass

    @abstractmethod
    def _db_drop(self, table_name: str) -> None:
        """Drop the table with the given name.

        Args:
            table_name: The name of the table.
        """
        pass

    @abstractmethod
    def _get_table_names(self, prefix: str) -> Iterable[str]:
        """Get all tables in the database with the given prefix.

        Args:
            prefix: Only return tables with the given prefix
        """
        pass

    # ↑ ---------- ↑
    # Definition of:
    #  SQLInterface

    store_class = SQLStore

    NAMESPACES_TABLE = "OSP_V2_NAMESPACES"
    ENTITIES_TABLE = "OSP_V2_ENTITIES"
    CUDS_TABLE = "OSP_V2_CUDS"
    TYPES_TABLE = "OSP_V2_TYPES"
    RELATIONSHIP_TABLE = "OSP_V2_RELATIONS"
    DATA_TABLE_PREFIX = "OSP_DATA_V2_"
    """There is one data table for each data type."""
    TRIPLESTORE_COLUMNS = ["s", "p", "o"]
    COLUMNS = {
        NAMESPACES_TABLE: ["ns_idx", "namespace"],
        ENTITIES_TABLE: ["entity_idx", "ns_idx", "name"],
        CUDS_TABLE: ["cuds_idx", "uid"],
        TYPES_TABLE: ["s", "o"],
        RELATIONSHIP_TABLE: TRIPLESTORE_COLUMNS,
        DATA_TABLE_PREFIX: TRIPLESTORE_COLUMNS
    }
    DATATYPES = {
        NAMESPACES_TABLE: {
            "ns_idx": XSD.integer,
            "namespace": XSD.string,
        },
        ENTITIES_TABLE: {
            "entity_idx": XSD.integer,
            "ns_idx": XSD.integer,
            "name": XSD.string,
        },
        CUDS_TABLE: {
            "cuds_idx": XSD.integer,
            "uid": UID.iri
        },
        TYPES_TABLE: {
            "s": XSD.integer,
            "o": XSD.integer,
        },
        RELATIONSHIP_TABLE: {
            "s": XSD.integer,
            "p": XSD.integer,
            "o": XSD.integer},
        DATA_TABLE_PREFIX: {
            "s": XSD.integer,
            "p": XSD.integer
        },
    }
    PRIMARY_KEY = {
        NAMESPACES_TABLE: ["ns_idx"],
        ENTITIES_TABLE: ["entity_idx"],
        CUDS_TABLE: ["cuds_idx"],
        TYPES_TABLE: ["s", "o"],
        RELATIONSHIP_TABLE: TRIPLESTORE_COLUMNS,
        DATA_TABLE_PREFIX: TRIPLESTORE_COLUMNS,
    }
    GENERATE_PK = {CUDS_TABLE, ENTITIES_TABLE, NAMESPACES_TABLE}
    FOREIGN_KEY = {
        NAMESPACES_TABLE: {},
        ENTITIES_TABLE: {"ns_idx": (NAMESPACES_TABLE, "ns_idx")},
        CUDS_TABLE: {},
        TYPES_TABLE: {
            "s": (CUDS_TABLE, "cuds_idx"),
            "o": (ENTITIES_TABLE, "entity_idx")
        },
        RELATIONSHIP_TABLE: {
            "s": (CUDS_TABLE, "cuds_idx"),
            "p": (ENTITIES_TABLE, "entity_idx"),
            "o": (CUDS_TABLE, "cuds_idx"),
        },
        DATA_TABLE_PREFIX: {
            "s": (CUDS_TABLE, "cuds_idx"),
            "p": (ENTITIES_TABLE, "entity_idx")
        },
    }
    INDEXES = {
        CUDS_TABLE: [["uid"]],
        ENTITIES_TABLE: [["ns_idx", "name"]],
        TYPES_TABLE: [["s"], ["o"]],
        NAMESPACES_TABLE: [["namespace"]],
        RELATIONSHIP_TABLE: [["s", "p"], ["p", "o"]],
        DATA_TABLE_PREFIX: [["s", "p"]]
    }

    # check_schema = check_supported_schema_version

    def __init__(self, *args, **kwargs):
        """Initialize the interface.

        The only added functionality with regard to the superclass is
        calling `_initialize` to set up the database tables.
        """
        super().__init__(*args, **kwargs)

    # GET TRIPLES

    def triples(self, pattern: SimplePattern) -> Iterator[SimpleTriple]:
        """Generator that yields database triples matching a pattern.

        Args:
            pattern: Triple pattern (without blank nodes).

        Yields:
            Triples (see SimpleTriple description) without blank nodes.
        """
        if any(isinstance(x, BNode) for x in pattern):
            # This interface does not enable the storage of blank nodes,
            # therefore such patterns should never return triples.
            return
        for q, t, dt in self._queries(pattern):
            c = self._do_db_select(q)
            yield from self._rows_to_triples(cursor=c,
                                             table_name=t,
                                             object_datatype=dt)

    def _triples_for_subject(self,
                             iri: URIRef,
                             tables: Optional[Iterable[str]] = None,
                             exclude: Iterable[str] = tuple()) \
            -> Iterator[SimpleTriple]:
        """Generator that yields database triples for a given subject.

        Args:
            iri: IRI of the subject.
            tables: table names to query.
            exclude: table names to exclude from the queries.

        Yields:
            Triples (see SimpleTriple description) without blank nodes.
        """
        for q, t, dt in self._queries_for_subject(iri, tables, exclude):
            c = self._do_db_select(q)
            yield from self._rows_to_triples(cursor=c,
                                             table_name=t,
                                             object_datatype=dt)

    def _queries(self,
                 pattern: SimplePattern,
                 table_name: Optional[str] = None,
                 object_datatype: Optional[URIRef] = None,
                 mode: str = "select") \
            -> Iterator[Tuple[SqlQuery, str, URIRef]]:
        """Generator that yields SQL query details for a pattern.

        Args:
            pattern: triple pattern to query for.
            table_name: name of the table to query.
            object_datatype: the RDF datatype of the object to be extracted.
            mode: type of query to perform. The supported queries are,
                - "select" a SELECT query,
                - "delete" a DELETE query.

        Yields:
            Tuple of SQL query objects, the table on which such query is to be
            performed and the RDF datatype that the extracted piece of
            information should have.
        """
        func = {"select": self._construct_query,
                "delete": self._construct_remove_condition}
        if table_name is None:
            if pattern[1] is pattern[2] is None:
                yield from self._queries_for_subject(pattern[0], mode=mode)
                return
            table_name, datatypes = self._determine_table(pattern)
            object_datatype = datatypes["o"]
        # Construct query
        yield (func[mode](pattern, table_name, object_datatype),
               table_name,
               object_datatype)

    def _queries_for_subject(self,
                             s: URIRef,
                             tables: Optional[Iterable[str]] = None,
                             exclude: Iterable[str] = tuple(),
                             mode: str = "select") \
            -> Iterator[Tuple[SqlQuery, str, URIRef]]:
        """Get all queries needed to all the information about a subject.

        To fetch all the information about a subject, it is necessary to
        query multiple tables. This functions calls `_queries` to yield all
        such queries.

        Args:
            s: The IRI of the subject to query for.
            tables: Iterable with the table names to query. When not specified,
                all tables are queried.
            exclude: Iterable with table names to exclude from the query.
            mode: type of query to get. The supported queries are,
                - "select" a SELECT query,
                - "delete" a DELETE query.

        Yields:
            Tuple of SQL query objects, the table on which such query is to be
            performed and the RDF datatype that the extracted piece of
            information should have.
        """
        tables = set(tables or [
            self.RELATIONSHIP_TABLE, self.TYPES_TABLE,
            *self._get_table_names(prefix=self.DATA_TABLE_PREFIX)]
        ) - set(exclude)
        for table_name in tables:
            object_datatype = XSD.integer
            if table_name.startswith(self.DATA_TABLE_PREFIX):
                object_datatype = determine_datatype(table_name)
            yield from self._queries(
                pattern=(s, None, None),
                table_name=table_name,
                object_datatype=object_datatype,
                mode=mode
            )

    def _determine_table(self, pattern: SimplePattern) \
            -> Tuple[str, Dict[str, AttributeValue]]:
        """Determine the table to be queried given a triple pattern.

        Args:
            pattern: The triple pattern to be queried.

        Returns:
            Tuple in which the first element is the name of the table to store
            the triple and the second a dict with the RDF datatype for each
            column of the table.
        """
        def data_table(datatype):
            return (get_data_table_name(datatype),
                    dict(**self.DATATYPES[self.DATA_TABLE_PREFIX],
                         o=datatype))
        rel_table = (self.RELATIONSHIP_TABLE,
                     self.DATATYPES[self.RELATIONSHIP_TABLE])
        types_table = (self.TYPES_TABLE, self.DATATYPES[self.TYPES_TABLE])
        s, p, o = pattern

        # object given
        if isinstance(o, URIRef) and self._is_cuds_iri(o):
            return rel_table
        if isinstance(o, URIRef):
            return types_table
        if isinstance(o, Literal) and o.datatype:
            return data_table(o.datatype)
        # predicate given
        if p == RDF.type:
            return types_table
        if p is not None:
            from osp.core.namespaces import from_iri
            predicate = from_iri(p)
            if isinstance(predicate, OntologyRelationship):
                return rel_table
            return data_table(predicate.datatype or XSD.string)

    def _construct_query(self,
                         pattern: SimplePattern,
                         table_name: str,
                         object_datatype: AttributeValue):
        """Construct a query from a triple pattern."""
        q = SqlQuery(
            self.CUDS_TABLE, columns=self.COLUMNS[self.CUDS_TABLE][1:],
            datatypes=self.DATATYPES[self.CUDS_TABLE], alias="ts"
        ).where(JoinCondition(table_name, "s", "ts", "cuds_idx"))

        if table_name != self.TYPES_TABLE:
            q = q.join(
                self.ENTITIES_TABLE,
                columns=self.COLUMNS[self.ENTITIES_TABLE][1:],
                datatypes=self.DATATYPES[self.ENTITIES_TABLE], alias="tp"
            ).where(JoinCondition(table_name, "p", "tp", "entity_idx"))
        else:
            q = q.join(
                self.ENTITIES_TABLE,
                columns=self.COLUMNS[self.ENTITIES_TABLE][1:],
                datatypes=self.DATATYPES[self.ENTITIES_TABLE], alias="to"
            ).where(JoinCondition(table_name, "o", "to", "entity_idx"))

        if table_name == self.RELATIONSHIP_TABLE:
            q = q.join(
                self.CUDS_TABLE, columns=self.COLUMNS[self.CUDS_TABLE][1:],
                datatypes=self.DATATYPES[self.CUDS_TABLE], alias="to"
            ).where(JoinCondition(table_name, "o", "to", "cuds_idx"))

        cols, dtypes = [], {}
        if table_name.startswith(self.DATA_TABLE_PREFIX):
            cols, dtypes = ["o"], {"o": object_datatype}
        q = q.join(table_name, cols, dtypes)
        q = q.where(self._get_conditions(pattern, table_name, object_datatype))
        return q

    def _get_conditions(self, triple, table_name, object_datatype):
        conditions = []
        s, p, o = triple

        if s is not None:
            uid = UID(s)
            conditions += [EqualsCondition("ts", "uid", uid,
                                           UID.iri)]

        if p is not None and table_name != self.TYPES_TABLE:
            ns_idx, name = self._split_namespace(p)
            conditions += [
                EqualsCondition("tp", "ns_idx", ns_idx, XSD.integer),
                EqualsCondition("tp", "name", name, XSD.string)
            ]

        if o is not None:
            if table_name == self.RELATIONSHIP_TABLE:
                uid = self._split_namespace(o)
                conditions += [EqualsCondition("to", "uid", uid, UID.iri)]
            elif table_name == self.TYPES_TABLE:
                ns_idx, name = self._split_namespace(o)
                conditions += [
                    EqualsCondition("to", "ns_idx", ns_idx, XSD.integer),
                    EqualsCondition("to", "name", name, XSD.string)
                ]
            else:
                conditions += [
                    EqualsCondition(table_name, "o",
                                    o.toPython(), object_datatype)]

        return AndCondition(*conditions)

    def _split_namespace(self, iri):
        # TODO: This can be improved.
        if iri.startswith(CUDS_IRI_PREFIX):
            return UID(iri)
        elif self._is_cuds_iri(iri):
            return UID(iri)
        ns_iri = next((x.iri for x in Session.ontology.namespaces if iri in x),
                      None)
        return self._get_ns_idx(ns_iri), str(iri[len(ns_iri):])

    def _is_cuds_iri(self, iri):
        return UID(iri) == UID(0) or iri.startswith(CUDS_IRI_PREFIX) or \
            self._is_cuds_iri_ontology(iri)

    @staticmethod
    def _is_cuds_iri_ontology(iri):
        def blacklisted(_iri):
            return _iri in frozenset(
                {OWL.DatatypeProperty, OWL.ObjectProperty, OWL.Class,
                 OWL.Restriction,
                 URIRef("http://www.osp-core.com/cuba#attribute"),
                 URIRef("http://www.osp-core.com/cuba#relationship"),
                 }) \
                or str(OWL) in _iri or str(RDF) in _iri or str(RDFS) in _iri

        for s, p, o in Session.ontology.ontology_graph\
                .triples((URIRef(iri), RDF.type, None)):
            if blacklisted(o):
                return False
        return not blacklisted(iri)

    def _get_ns_idx(self, ns_iri):
        ns_iri = str(ns_iri)
        if ns_iri not in self._ns_to_idx:
            self._do_db_insert(
                table_name=self.NAMESPACES_TABLE,
                columns=["namespace"],
                values=[str(ns_iri)],
                datatypes=self.DATATYPES[self.NAMESPACES_TABLE]
            )
            self._load_namespace_indexes()
        return self._ns_to_idx[ns_iri]

    def _get_ns(self, ns_idx):
        if ns_idx not in self._idx_to_ns:
            self._load_namespace_indexes()
        return self._idx_to_ns[ns_idx]

    def _rows_to_triples(self, cursor, table_name, object_datatype):
        for row in cursor:
            s = URIRef(UID(row[0]).to_iri())
            x = URIRef(self._get_ns(row[1]) + row[2])
            if table_name == self.TYPES_TABLE:
                yield s, RDF.type, x
            elif table_name == self.RELATIONSHIP_TABLE:
                o = URIRef(UID(row[3]).to_iri())
                yield s, x, o
            else:
                yield s, x, Literal(row[3], datatype=object_datatype)

    # LOAD

    def _load_triples_for_iri(self, iri):
        triples = set(
            self._triples_for_subject(iri, tables=(self.RELATIONSHIP_TABLE,))
        )
        type_triples_of_neighbors = set()
        for s, p, o in triples:
            type_triples_of_neighbors |= set(
                self.triples((o, RDF.type, None))
            )

        triples |= set(
            self._triples_for_subject(iri, exclude=(self.RELATIONSHIP_TABLE,))
        )
        return triples, type_triples_of_neighbors

    # ADD

    def add(self, *triples):
        """Add the provided triples to the store."""
        for triple in triples:
            table_name, datatypes = self._determine_table(triple)
            values = self._get_values(triple, table_name)
            columns = self.TRIPLESTORE_COLUMNS
            if table_name == self.TYPES_TABLE:
                columns = self.COLUMNS[self.TYPES_TABLE]
            self._do_db_insert(
                table_name=table_name,
                columns=columns,
                values=values,
                datatypes=datatypes
            )

    def _get_values(self, triple, table_name):
        s, p, o = triple
        s = self._get_cuds_idx(self._split_namespace(s))
        if table_name == self.TYPES_TABLE:
            return s, self._get_entity_idx(*self._split_namespace(o))
        p = self._get_entity_idx(*self._split_namespace(p))
        o = o.toPython()
        if table_name == self.RELATIONSHIP_TABLE:
            o = self._get_cuds_idx(self._split_namespace(o))
        return s, p, o

    def _get_cuds_idx(self, uid):
        c = self._default_select(
            self.CUDS_TABLE, condition=EqualsCondition(
                self.CUDS_TABLE, "uid", uid, datatype=UID.iri
            )
        )
        for cuds_idx, uid in c:
            return cuds_idx
        return self._do_db_insert(
            table_name=self.CUDS_TABLE,
            columns=["uid"],
            values=[uid],
            datatypes=self.DATATYPES[self.CUDS_TABLE],
        )

    def _get_entity_idx(self, ns_idx, name):
        c = self._default_select(
            self.ENTITIES_TABLE, condition=AndCondition(
                EqualsCondition(self.ENTITIES_TABLE, "ns_idx", ns_idx,
                                datatype=XSD.integer),
                EqualsCondition(self.ENTITIES_TABLE, "name", name,
                                datatype=XSD.string)
            )
        )
        for entity_idx, ns_idx, name in c:
            return entity_idx
        return self._do_db_insert(
            table_name=self.ENTITIES_TABLE,
            columns=["ns_idx", "name"],
            values=[ns_idx, name],
            datatypes=self.DATATYPES[self.ENTITIES_TABLE],
        )

    # REMOVE

    def remove(self, pattern):
        """Remove triples matching the provided pattern from the store."""
        for c, t, _ in self._queries(pattern, mode="delete"):
            self._do_db_delete(t, c)

    def _construct_remove_condition(self, pattern, table, object_datatype):
        conditions = list()
        s, p, o = pattern
        if s is not None:
            s = self._get_cuds_idx(self._split_namespace(s))
            conditions += [EqualsCondition(table, column="s", value=s,
                                           datatype=XSD.integer)]
        if table == self.TYPES_TABLE:
            if o is not None:
                o = self._get_entity_idx(*self._split_namespace(o))
                conditions += [EqualsCondition(table, column="o", value=o,
                                               datatype=XSD.integer)]
            return AndCondition(*conditions)

        if p is not None:
            p = self._get_entity_idx(*self._split_namespace(p))
            conditions += [EqualsCondition(table, column="p", value=p,
                                           datatype=XSD.integer)]

        if o is not None:
            o = o.toPython()
            if table == self.RELATIONSHIP_TABLE:
                o = self._get_cuds_idx(self._split_namespace(o))
            conditions += [EqualsCondition(table, column="o", value=o,
                                           datatype=object_datatype)]
        return AndCondition(*conditions)

    def _load_namespace_indexes(self):
        self._idx_to_ns = dict(self._default_select(self.NAMESPACES_TABLE))
        self._ns_to_idx = {v: k for k, v in self._idx_to_ns.items()}

    # OTHER

    def _do_db_create(self, table_name, columns, datatypes,
                      primary_key, generate_pk, foreign_key, indexes):
        """Call db_create but expand the vectors first."""
        check_characters(table_name, columns, datatypes,
                         primary_key, foreign_key, indexes)
        self._db_create(table_name, columns, datatypes,
                        primary_key, generate_pk, foreign_key, indexes)

    def _do_db_drop(self, table_name):
        """Call _db_drop but check the characters first."""
        check_characters(table_name)
        self._db_drop(table_name,)

    def _do_db_select(self, query):
        """Call db_select vectors."""
        yield from self._db_select(query)

    def _do_db_insert(self, table_name, columns, values, datatypes):
        """Call db_insert."""
        values = [self._convert_to_datatype(v, datatypes.get(c))
                  for c, v in zip(columns, values)]
        check_characters(table_name, columns, datatypes)
        return self._db_insert(table_name, columns, values, datatypes)

    @staticmethod
    def _convert_to_datatype(value: Any, datatype: URIRef) -> Any:
        return rdf_to_python(value, datatype)

    def _do_db_update(self, table_name, columns,
                      values, condition, datatypes):
        """Call db_update but expand vectors."""
        values = [self._convert_to_datatype(v, datatypes.get(c))
                  for c, v in zip(columns, values)]
        check_characters(table_name, columns,
                         condition, datatypes)
        self._db_update(table_name, columns,
                        values, condition, datatypes)

    def _do_db_delete(self, table_name, condition):
        """Call _db_delete but expand vectors."""
        check_characters(table_name, condition)
        self._db_delete(table_name, condition)

    def _default_create(self, table_name):
        self._do_db_create(
            table_name=table_name,
            columns=self.COLUMNS[table_name],
            datatypes=self.DATATYPES[table_name],
            primary_key=self.PRIMARY_KEY[table_name],
            generate_pk=table_name in self.GENERATE_PK,
            foreign_key=self.FOREIGN_KEY[table_name],
            indexes=self.INDEXES[table_name]
        )

    def _default_select(self, table_name, condition=None):
        query = SqlQuery(
            table_name=table_name,
            columns=self.COLUMNS[table_name],
            datatypes=self.DATATYPES[table_name]
        ).where(condition)
        return self._do_db_select(query)

    def _default_insert(self, table_name, values):
        self._do_db_insert(
            table_name=table_name,
            columns=self.COLUMNS[table_name],
            values=values,
            datatypes=self.DATATYPES[table_name]
        )

    def _clear_database(self):
        """Delete the contents of every table."""
        self.init_transaction()
        try:

            # delete the data
            for table_name in self._get_table_names(
                    SQLInterface.DATA_TABLE_PREFIX):
                self._do_db_delete(table_name, None)
            self._do_db_delete(self.TYPES_TABLE, None)
            self._do_db_delete(self.RELATIONSHIP_TABLE, None)
            self._do_db_delete(self.CUDS_TABLE, None)
            self._do_db_delete(self.ENTITIES_TABLE, None)
            self._do_db_delete(self.NAMESPACES_TABLE, None)

            self._initialize()
            self._commit()
        except Exception as e:
            self._rollback_transaction()
            raise e

    def _sparql(self, query_string):
        """Perform a sparql query on the database."""
        raise NotImplementedError()

    # INITIALIZE
    def _initialize(self):
        # self.check_schema()
        self._default_create(self.NAMESPACES_TABLE)
        self._default_create(self.CUDS_TABLE)
        self._default_create(self.ENTITIES_TABLE)
        self._default_create(self.TYPES_TABLE)
        self._default_create(self.RELATIONSHIP_TABLE)
        self._load_namespace_indexes()

        datatypes = set(CUSTOM_TO_PYTHON.keys()) | {
            XSD.integer, XSD.boolean, XSD.float,
            XSD.string
        }
        for datatype in datatypes:
            self._do_db_create(
                table_name=get_data_table_name(
                    datatype),
                columns=self.TRIPLESTORE_COLUMNS,
                datatypes={"o": datatype,
                           **self.DATATYPES[self.DATA_TABLE_PREFIX]},
                primary_key=self.PRIMARY_KEY[self.DATA_TABLE_PREFIX],
                generate_pk=self.DATA_TABLE_PREFIX in self.GENERATE_PK,
                foreign_key=self.FOREIGN_KEY[self.DATA_TABLE_PREFIX],
                indexes=self.INDEXES[self.DATA_TABLE_PREFIX]
            )<|MERGE_RESOLUTION|>--- conflicted
+++ resolved
@@ -6,18 +6,12 @@
 from rdflib import BNode, Literal, URIRef
 from rdflib import RDF, RDFS, OWL, XSD
 
-<<<<<<< HEAD
-=======
-from osp.core.ontology.datatypes import (
-    CUSTOM_TO_PYTHON, RDFCompatibleType, SimpleTriple,
-    SimplePattern, UID, rdf_to_python)
->>>>>>> 9eb1bac7
 from osp.core.ontology.relationship import OntologyRelationship
 from osp.core.session.interfaces.triplestore import (
     TriplestoreInterface, TriplestoreStore)
 from osp.core.session.session import Session
 from osp.core.utils.datatypes import (
-    AttributeValue, CUSTOM_TO_PYTHON, RDF_TO_PYTHON, SimpleTriple,
+    AttributeValue, CUSTOM_TO_PYTHON, rdf_to_python, SimpleTriple,
     SimplePattern, UID)
 from osp.core.utils.general import CUDS_IRI_PREFIX
 
