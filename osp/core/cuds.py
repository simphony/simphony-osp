--- conflicted
+++ resolved
@@ -5,23 +5,15 @@
 """
 
 import logging
-<<<<<<< HEAD
 from abc import ABC, abstractmethod
-from typing import Any, Dict, Iterable, Iterator, List, \
+from copy import deepcopy
+from typing import Any, Dict, Hashable, Iterable, Iterator, List, \
     MutableSet, Optional, Set, Tuple, Union
-from uuid import UUID
-
+from uuid import uuid4, UUID
+
+import rdflib
 from rdflib import BNode, Graph, Literal, RDF, URIRef
 
-=======
-from copy import deepcopy
-from uuid import uuid4, UUID
-from typing import Any, Dict, Hashable, Iterable, Iterator, List, Optional, \
-    Tuple, Union
-import rdflib
-from rdflib import URIRef, BNode, RDF, Graph, Literal
-import osp.core.warnings as warning_settings
->>>>>>> f7927340
 from osp.core.namespaces import cuba, from_iri
 from osp.core.neighbor_dict import NeighborDictRel
 from osp.core.ontology.attribute import OntologyAttribute
@@ -88,42 +80,7 @@
             return oclasses[0]
         return None
 
-<<<<<<< HEAD
     def is_a(self, oclass) -> bool:
-=======
-    @property
-    def _neighbors(self):
-        return NeighborDictRel(self)
-
-    @property
-    def _stored(self):
-        return self.session is not None and self._graph is self.session.graph
-
-    def get_triples(self, include_neighbor_types=False):
-        """Get the triples of the cuds object."""
-        o_set = set()
-        for s, p, o in self._graph.triples((self.iri, None, None)):
-            yield s, p, o
-            o_set.add(o)
-        if include_neighbor_types:
-            for o in o_set:
-                yield from self._graph.triples((o, RDF.type, None))
-
-    def get_attributes(self):
-        """Get the attributes as a dictionary."""
-        if self.session:
-            self.session._notify_read(self)
-        result = {}
-        for s, p, o in self._graph.triples((self.iri, None, None)):
-            obj = from_iri(p, raise_error=False)
-            if isinstance(obj, OntologyAttribute):
-                value = self._rdflib_5_inplace_modification_prevention_filter(
-                    o.toPython(), obj)
-                result[obj] = value
-        return result
-
-    def is_a(self, oclass):
->>>>>>> f7927340
         """Check if the CUDS object is an instance of the given oclass.
 
         Args:
@@ -682,6 +639,7 @@
     def get_attributes(self) -> Dict[OntologyAttribute,
                                      Set[RDFCompatibleType]]:
         """Get the attributes as a dictionary."""
+
         return {attribute: set(value_generator)
                 for attribute, value_generator
                 in self._attribute_and_value_generator()}
@@ -1839,108 +1797,6 @@
         """
         return "%s: %s" % (self.oclass, self.uid)
 
-<<<<<<< HEAD
-=======
-    def __getattr__(self, name):
-        """Set the attributes corresponding to ontology values.
-
-        Args:
-            name (str): The name of the attribute
-
-        Raises:
-            AttributeError: Unknown attribute name
-
-        Returns:
-            The value of the attribute: Any
-        """
-        try:
-            attr = self._get_attribute_by_argname(name)
-            if self.session:
-                self.session._notify_read(self)
-            value = self._rdflib_5_inplace_modification_prevention_filter(
-                self._graph.value(self.iri, attr.iri).toPython(), attr)
-            return value
-        except AttributeError as e:
-            if (  # check if user calls session's methods on wrapper
-                self.is_a(cuba.Wrapper)
-                and self._session is not None
-                and hasattr(self._session, name)
-            ):
-                logger.warning(
-                    "Trying to get non-defined attribute '%s' "
-                    "of wrapper CUDS object '%s'. Will return attribute of "
-                    "its session '%s' instead." % (name, self, self._session)
-                )
-                return getattr(self._session, name)
-            raise AttributeError(name) from e
-
-    def _get_attribute_by_argname(self, name):
-        """Get the attributes of this CUDS by argname."""
-        for oclass in self.oclasses:
-            attr = oclass.get_attribute_by_argname(name)
-            if attr is not None:
-                return attr
-        raise AttributeError(name)
-
-    @staticmethod
-    def _rdflib_5_inplace_modification_prevention_filter(
-            value: Any, attribute: OntologyAttribute) -> Any:
-        if rdflib.__version__ < "6.0.0" and not isinstance(value,
-                                                           Hashable):
-            value = deepcopy(value)
-            if warning_settings.attributes_cannot_modify_in_place:
-                warning_settings.attributes_cannot_modify_in_place = False
-                logger.warning(f"Attribute {attribute} references the mutable "
-                               f"object {value} of type {type(value)}. Please "
-                               f"note that because you have `rdflib < 6.0.0` "
-                               f"installed, if you modify this object "
-                               f"in-place, the changes will not be reflected "
-                               f"on the cuds object's attribute. \n"
-                               f"For example, executing "
-                               f"`fr = city.City(name='Freiburg', "
-                               f"coordinates=[1, 2]); fr.coordinates[0]=98; "
-                               f"fr.coordinates` would yield `array([1, 2])` "
-                               f"instead of `array([98, 2])`, as you could "
-                               f"expect. Use `fr.coordinates = [98, 2]` "
-                               f"instead, or save the attribute to a "
-                               f"different variable, i.e. `value = "
-                               f"fr.coordinates; value[0] = 98, "
-                               f"fr.coordinates = value`."
-                               f"\n"
-                               f"You will not see this kind of warning again "
-                               f"during this session. You can turn off the "
-                               f"warning by running `import osp.core.warnings "
-                               f"as warning_settings; warning_settings."
-                               f"attributes_cannot_modify_in_place = False`.")
-        return value
-
-    def __setattr__(self, name, new_value):
-        """Set an attribute.
-
-        Will notify the session of it corresponds to an ontology value.
-
-        Args:
-            name (str): The name of the attribute.
-            new_value (Any): The new value.
-
-        Raises:
-            AttributeError: Unknown attribute name
-        """
-        if name.startswith("_"):
-            super().__setattr__(name, new_value)
-            return
-        attr = self._get_attribute_by_argname(name)
-        if self.session:
-            self.session._notify_read(self)
-        self._graph.set((
-            self.iri, attr.iri,
-            Literal(attr.convert_to_datatype(new_value),
-                    datatype=attr.datatype)
-        ))
-        if self.session:
-            self.session._notify_update(self)
-
->>>>>>> f7927340
     def __repr__(self) -> str:
         """Return a machine readable string that represents the cuds object.
 
