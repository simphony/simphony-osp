"""A Common Universal Data Structure.

The CUDS object is an ontology individual that can be used like a container. It
has attributes and is connected to other cuds objects via relationships.
"""

import logging
from copy import deepcopy
from uuid import uuid4, UUID
from typing import Any, Dict, Hashable, Iterable, Iterator, List, Optional, \
    Tuple, Union
import rdflib
from rdflib import URIRef, BNode, RDF, Graph, Literal
import osp.core.warnings as warning_settings
from osp.core.namespaces import cuba, from_iri
from osp.core.ontology.relationship import OntologyRelationship
from osp.core.ontology.attribute import OntologyAttribute
from osp.core.ontology.oclass import OntologyClass
from osp.core.ontology.datatypes import CUDS_IRI_PREFIX
from osp.core.session.core_session import core_session
from osp.core.session.session import Session
from osp.core.neighbor_dict import NeighborDictRel
from osp.core.utils.wrapper_development import check_arguments, \
    clone_cuds_object, create_from_cuds_object, get_neighbor_diff

logger = logging.getLogger("osp.core")

CUDS_NAMESPACE_IRI = URIRef(CUDS_IRI_PREFIX)


class Cuds:
    """A Common Universal Data Structure.

    The CUDS object is an ontology individual that can be used like a
    container. It has attributes and is connected to other cuds objects via
    relationships.
    """

    _session = core_session

    def __init__(self,
                 # Create from oclass and attributes dict.
                 attributes: Dict[OntologyAttribute, Any],
                 oclass: Optional[OntologyClass] = None,
                 session: Session = None,
                 iri: URIRef = None,
                 uid: Union[UUID, URIRef] = None,
                 # Specify extra triples for the CUDS object.
                 extra_triples: Iterable[
                     Tuple[Union[URIRef, BNode],
                           Union[URIRef, BNode],
                           Union[URIRef, BNode]]] = tuple()):
        """Initialize a CUDS object."""
        # Set uid. This is a "user-facing" method, so strict types
        # checks are performed.
        if len(set(filter(lambda x: x is not None, (uid, iri)))) > 1:
            raise ValueError("Tried to initialize a CUDS object specifying, "
                             "both its IRI and UID. A CUDS object is "
                             "constrained to have just one UID.")
        elif uid is not None and type(uid) not in (UUID, URIRef):
            raise ValueError('Provide either a UUID or a URIRef object'
                             'as UID.')
        elif iri is not None and type(iri) is not URIRef:
            raise ValueError('Provide a URIRef object as IRI.')
        else:
            self._uid = uid or iri or uuid4()

        # Create CUDS triples in internal temporary graph.
        self._graph = Graph()
        if attributes:
            for k, v in attributes.items():
                self._graph.add((
                    self.iri, k.iri, Literal(k.convert_to_datatype(v),
                                             datatype=k.datatype)
                ))
        if oclass:
            self._graph.add((
                self.iri, RDF.type, oclass.iri
            ))
        extra_oclass = False
        for s, p, o in extra_triples:
            if s != self.iri:
                raise ValueError("Trying to add extra triples to a CUDS "
                                 "object with a subject that does not match "
                                 "the CUDS object's IRI.")
            elif p == RDF.type:
                extra_oclass = True
            self._graph.add((s, p, o))
        oclass_assigned = bool(oclass) or extra_oclass
        if not oclass_assigned:
            raise TypeError(f"No oclass associated with {self}! "
                            f"Did you install the required ontology?")

        self._session = session or Cuds._session
        # Copy temporary graph to the session graph and discard it.
        self.session._store(self)

    @property
    def iri(self) -> URIRef:
        """Get the IRI of the CUDS object."""
        return self.uid if type(self.uid) is URIRef else \
            URIRef(CUDS_NAMESPACE_IRI + str(self.uid))

    @property
    def uid(self) -> Union[URIRef, UUID]:
        """Get the uid of the CUDS object.

        This is the public getter of the property.
        """
        return self._uid

    @property
    def _uid(self) -> Union[URIRef, UUID]:
        """Get the uid of the CUDS object.

        This is the private getter of the property.
        """
        return self.__uid

    @_uid.setter
    def _uid(self, value: Union[URIRef, UUID, int]):
        """Set the uid of a CUDS object.

        This is the private setter of the property.
        """
        if type(value) is int:
            value = UUID(int=value)
        if type(value) is UUID:
            invalid = value.int == 0
        else:
            split = value.split(':')
            invalid = not len(split) > 1 or any(x == "" for x in split)
        if invalid:
            raise ValueError(f"Invalid uid: {value}.")
        self.__uid = value

    @property
    def session(self) -> Session:
        """Get the session of the cuds object."""
        return self._session

    @property
    def oclasses(self):
        """Get the ontology classes of this CUDS object."""
        result = list()
        for s, p, o in self._graph.triples((self.iri, RDF.type, None)):
            r = from_iri(o, raise_error=False)
            if r is not None:
                result.append(r)
        return result

    @property
    def oclass(self):
        """Get the type of the cuds object."""
        oclasses = self.oclasses
        if oclasses:
            return oclasses[0]
        return None

    @property
    def _neighbors(self):
        return NeighborDictRel(self)

    @property
    def _stored(self):
        return self.session is not None and self._graph is self.session.graph

    def get_triples(self, include_neighbor_types=False):
        """Get the triples of the cuds object."""
        o_set = set()
        for s, p, o in self._graph.triples((self.iri, None, None)):
            yield s, p, o
            o_set.add(o)
        if include_neighbor_types:
            for o in o_set:
                yield from self._graph.triples((o, RDF.type, None))

    def get_attributes(self):
        """Get the attributes as a dictionary."""
        if self.session:
            self.session._notify_read(self)
        result = {}
        for s, p, o in self._graph.triples((self.iri, None, None)):
            obj = from_iri(p, raise_error=False)
            if isinstance(obj, OntologyAttribute):
                value = self._rdflib_5_inplace_modification_prevention_filter(
                    o.toPython(), obj)
                result[obj] = value
        return result

    def is_a(self, oclass):
        """Check if the CUDS object is an instance of the given oclass.

        Args:
            oclass (OntologyClass): Check if the CUDS object is an instance of
                this oclass.

        Returns:
            bool: Whether the CUDS object is an instance of the given oclass.
        """
        return any(oc in oclass.subclasses for oc in self.oclasses)

    def add(self,
            *args: "Cuds",
            rel: OntologyRelationship = None) -> Union["Cuds", List["Cuds"]]:
        """Add CUDS objects to their respective relationship.

        If the added objects are associated with the same session,
        only a link is created. Otherwise, the a deepcopy is made and added
        to the session of this Cuds object.
        Before adding, check for invalid keys to avoid inconsistencies later.

        Args:
            args (Cuds): The objects to be added
            rel (OntologyRelationship): The relationship between the objects.

        Raises:
            TypeError: Ne relationship given and no default specified.
            ValueError: Added a CUDS object that is already in the container.

        Returns:
            Union[Cuds, List[Cuds]]: The CUDS objects that have been added,
                associated with the session of the current CUDS object.
                Result type is a list, if more than one CUDS object is
                returned.
        """
        check_arguments(Cuds, *args)
        rel = rel or self.oclass.namespace.get_default_rel()
        if rel is None:
            raise TypeError("Missing argument 'rel'! No default "
                            "relationship specified for namespace %s."
                            % self.oclass.namespace)
        result = list()
        # update cuds objects if they are already in the session
        old_objects = self._session.load(
            *[arg.uid for arg in args if arg.session != self.session])
        for arg in args:
            # Recursively add the children to the registry
            if rel in self._neighbors \
                    and arg.uid in self._neighbors[rel]:
                message = '{!r} is already in the container'
                raise ValueError(message.format(arg))
            if self.session != arg.session:
                arg = self._recursive_store(arg, next(old_objects))

            self._add_direct(arg, rel)
            arg._add_inverse(self, rel)
            result.append(arg)
        return result[0] if len(args) == 1 else result

    def get(self,
            *uids: Union[UUID, URIRef],
            rel: OntologyRelationship = cuba.activeRelationship,
            oclass: OntologyClass = None,
            return_rel: bool = False) -> Union["Cuds", List["Cuds"]]:
        """Return the contained elements.

        Filter elements by given type, uid or relationship.
        Expected calls are get(), get(*uids), get(rel), get(oclass),
        get(*indentifiers, rel), get(rel, oclass).
        If uids are specified:
            The position of each element in the result is determined by to the
            position of the corresponding uid in the given list of
            uids. In this case, the result can contain None values if a
            given uid is not a child of this cuds_object.
            If only a single indentifier is given, only this one element is
            returned (i.e. no list).
        If no uids are specified:
            The result is a collection, where the elements are ordered
            randomly.

        Args:
            uids (Union[UUID, URIRef]): uids of the elements.
            rel (OntologyRelationship, optional): Only return cuds_object
                which are connected by subclass of given relationship.
                Defaults to cuba.activeRelationship.
            oclass (OntologyClass, optional): Only return elements which are a
                subclass of the given ontology class. Defaults to None.
            return_rel (bool, optional): Whether to return the connecting
                relationship. Defaults to False.

        Returns:
            Union[Cuds, List[Cuds]]: The queried objects.
        """
        result = list(
            self.iter(*uids, rel=rel, oclass=oclass,
                      return_rel=return_rel)
        )
        if len(uids) == 1:
            return result[0]
        return result

    def update(self, *args: "Cuds") -> List["Cuds"]:
        """Update the Cuds object.

        Updates the object by providing updated versions of CUDS objects
        that are directly in the container of this CUDS object.
        The updated versions must be associated with a different session.

        Args:
            args (Cuds): The updated versions to use to update the current
                object.

        Raises:
            ValueError: Provided a CUDS objects is not in the container of the
                current CUDS
            ValueError: Provided CUDS object is associated with the same
                session as the current CUDS object. Therefore it is not an
                updated version.

        Returns:
            Union[Cuds, List[Cuds]]: The CUDS objects that have been updated,
                associated with the session of the current CUDS object.
                Result type is a list, if more than one CUDS object is
                returned.
        """
        check_arguments(Cuds, *args)
        old_objects = self.get(*[arg.uid for arg in args])
        if len(args) == 1:
            old_objects = [old_objects]
        if any(x is None for x in old_objects):
            message = 'Cannot update because cuds_object not added.'
            raise ValueError(message)

        result = list()
        for arg, old_cuds_object in zip(args, old_objects):
            if arg.session is self.session:
                raise ValueError("Please provide CUDS objects from a "
                                 "different session to update()")
            # Updates all instances
            result.append(self._recursive_store(arg, old_cuds_object))

        if len(args) == 1:
            return result[0]
        return result

    def remove(self,
               *args: Union["Cuds", UUID, URIRef],
               rel: OntologyRelationship = cuba.activeRelationship,
               oclass: OntologyClass = None):
        """Remove elements from the CUDS object.

        Expected calls are remove(), remove(*uids/Cuds),
        remove(rel), remove(oclass), remove(*uids/Cuds, rel),
        remove(rel, oclass)

        Args:
            args (Union[Cuds, UUID, URIRef]): UUIDs of the elements to remove
                or the elements themselves.
            rel (OntologyRelationship, optional): Only remove cuds_object
                which are connected by subclass of given relationship.
                Defaults to cuba.activeRelationship.
            oclass (OntologyClass, optional): Only remove elements which are a
                subclass of the given ontology class. Defaults to None.

        Raises:
            RuntimeError: No CUDS object removed, because specified CUDS
                objects are not in the container of the current CUDS object
                directly.
        """
        uids = [arg.uid if isinstance(arg, Cuds) else arg for arg in args]

        # Get mapping from uids to connecting relationships
        _, relationship_mapping = self._get(*uids, rel=rel,
                                            oclass=oclass, return_mapping=True)
        if not relationship_mapping:
            raise RuntimeError("Did not remove any Cuds object, "
                               "because none matched your filter.")
        uid_relationships = list(relationship_mapping.items())

        # load all the neighbors to delete and remove inverse relationship
        neighbors = self.session.load(
            *[uid for uid, _ in uid_relationships])
        for uid_relationship, neighbor in zip(uid_relationships,
                                              neighbors):
            uid, relationships = uid_relationship
            for relationship in relationships:
                self._remove_direct(relationship, uid)
                neighbor._remove_inverse(relationship, self.uid)

    def iter(self,
             *uids: Union[UUID, URIRef],
             rel: OntologyRelationship = cuba.activeRelationship,
             oclass: OntologyClass = None,
             return_rel: bool = False) -> Iterator["Cuds"]:
        """Iterate over the contained elements.

        Only iterate over objects of a given type, uid or oclass.

        Expected calls are iter(), iter(*uids), iter(rel),
        iter(oclass), iter(*uids, rel), iter(rel, oclass).
        If uids are specified:
            The position of each element in the result is determined by to the
            position of the corresponding uid in the given list of
            uids. In this case, the result can contain None values if a
            given uid is not a child of this cuds_object.
        If no uids are specified:
            The result is ordered randomly.

        Args:
            uids (Union[UUID, URIRef]): uids of the elements.
            rel (OntologyRelationship, optional): Only return cuds_object
                which are connected by subclass of given relationship.
                Defaults to cuba.activeRelationship.
            oclass (OntologyClass, optional): Only return elements which are a
                subclass of the given ontology class. Defaults to None.
            return_rel (bool, optional): Whether to return the connecting
                relationship. Defaults to False.

        Returns:
            Iterator[Cuds]: The queried objects.
        """
        if return_rel:
            collected_uids, mapping = self._get(*uids, rel=rel, oclass=oclass,
                                                return_mapping=True)
        else:
            collected_uids = self._get(*uids, rel=rel, oclass=oclass)

        result = self._load_cuds_objects(collected_uids)
        for r in result:
            if not return_rel:
                yield r
            else:
                yield from ((r, m) for m in mapping[r.uid])

    def _recursive_store(self, new_cuds_object, old_cuds_object=None):
        """Recursively store cuds_object and all its children.

        One-way relationships and dangling references are fixed.

        Args:
            new_cuds_object (Cuds): The Cuds object to store recursively.
            old_cuds_object (Cuds, optional): The old version of the
                CUDS object. Defaults to None.

        Returns:
            Cuds: The added CUDS object.
        """
        # add new_cuds_object to self and replace old_cuds_object
        queue = [(self, new_cuds_object, old_cuds_object)]
        uids_stored = {new_cuds_object.uid, self.uid}
        missing = dict()
        result = None
        while queue:

            # Store copy in registry
            add_to, new_cuds_object, old_cuds_object = queue.pop(0)
            if new_cuds_object.uid in missing:
                del missing[new_cuds_object.uid]
            old_cuds_object = clone_cuds_object(old_cuds_object)
            new_child_getter = new_cuds_object
            new_cuds_object = create_from_cuds_object(new_cuds_object,
                                                      add_to.session)
            # fix the connections to the neighbors
            add_to._fix_neighbors(new_cuds_object, old_cuds_object,
                                  add_to.session, missing)
            result = result or new_cuds_object

            for outgoing_rel in new_cuds_object._neighbors:

                # do not recursively add parents
                if not outgoing_rel.is_subclass_of(cuba.activeRelationship):
                    continue

                # add children not already added
                for child_uid in \
                        new_cuds_object._neighbors[outgoing_rel]:
                    if child_uid not in uids_stored:
                        new_child = new_child_getter.get(
                            child_uid, rel=outgoing_rel)
                        old_child = self.session.load(child_uid).first()
                        queue.append((new_cuds_object, new_child, old_child))
                        uids_stored.add(new_child.uid)

        # perform the deletion
        for uid in missing:
            for cuds_object, rel in missing[uid]:
                del cuds_object._neighbors[rel][uid]
                if not cuds_object._neighbors[rel]:
                    del cuds_object._neighbors[rel]
        return result

    @staticmethod
    def _fix_neighbors(new_cuds_object, old_cuds_object, session, missing):
        """Fix all the connections of the neighbors of a Cuds object.

        That CUDS is going to be replaced later.

        Behavior when neighbors change:

        - new_cuds_object has parents, that weren't parents of old_cuds_object.
            - the parents are already stored in the session of old_cuds_object.
            - they are not already stored in the session of old_cuds_object.
            --> Add references between new_cuds_object and the parents that are
                already in the session.
            --> Delete references between new_cuds_object and parents that are
                not available.
        - new_cuds_object has children, that weren't
                children of old_cuds_object.
            --> add/update them recursively.

        - A parent of old_cuds_object is no longer a parent of new_cuds_object.
        --> Add a relationship between that parent and the new cuds_object.
        - A child of old_cuds_object is no longer a child of new_cuds_object.
        --> Remove the relationship between child and new_cuds_object.

        Args:
            new_cuds_object (Cuds): Cuds object that will replace the old one.
            old_cuds_object (Cuds, optional): Cuds object that will be
                replaced by a new one. Can be None if the new Cuds object does
                not replace any object.
            session (Session): The session where the adjustments should take
                place.
            missing (Dict): dictionary that will be populated with connections
              to objects, that are currently not available in the new session.
              The recursive add might add it later.
        """
        old_cuds_object = old_cuds_object or None

        # get the parents that got parents after adding the new Cuds
        new_parent_diff = get_neighbor_diff(
            new_cuds_object, old_cuds_object, mode="non-active")
        # get the neighbors that were neighbors
        # before adding the new cuds_object
        old_neighbor_diff = get_neighbor_diff(old_cuds_object,
                                              new_cuds_object)

        # Load all the cuds_objects of the session
        cuds_objects = iter(session.load(
            *[uid for uid, _ in
              new_parent_diff + old_neighbor_diff]))

        # Perform the fixes
        Cuds._fix_new_parents(new_cuds_object=new_cuds_object,
                              new_parents=cuds_objects,
                              new_parent_diff=new_parent_diff,
                              missing=missing)
        Cuds._fix_old_neighbors(new_cuds_object=new_cuds_object,
                                old_cuds_object=old_cuds_object,
                                old_neighbors=cuds_objects,
                                old_neighbor_diff=old_neighbor_diff)

    @staticmethod
    def _fix_new_parents(new_cuds_object, new_parents,
                         new_parent_diff: List[Tuple[Union[UUID, URIRef],
                                                     OntologyRelationship]],
                         missing):
        """Fix the relationships of the added Cuds objects.

        Fixes relationships to the parents of the added Cuds object.

        Args:
            new_cuds_object (Cuds): The added Cuds object.
            new_parents (Iterator[Cuds]): The new parents of the added CUDS
                object.
            new_parent_diff : stuff.
                The uids of the new parents and the relations they are
                connected with.
            missing (dict): dictionary that will be populated with connections
                to objects, that are currently not available in the new
                session. The recursive_add might add it later.
        """
        # Iterate over the new parents
        for (parent_uid, relationship), parent in zip(new_parent_diff,
                                                      new_parents):
            if relationship.is_subclass_of(cuba.activeRelationship):
                continue
            inverse = relationship.inverse
            # Delete connection to parent if parent is not present
            if parent is None:
                if parent_uid not in missing:
                    missing[parent_uid] = list()
                missing[parent_uid].append((new_cuds_object,
                                            relationship))
                continue

            # Add the inverse to the parent
            if inverse not in parent._neighbors:
                parent._neighbors[inverse] = {}

            parent._neighbors[inverse][new_cuds_object.uid] = \
                new_cuds_object.oclasses

    @staticmethod
    def _fix_old_neighbors(new_cuds_object, old_cuds_object,
                           old_neighbors: List[Tuple[Union[UUID, URIRef],
                                                     OntologyRelationship]],
                           old_neighbor_diff):
        """Fix the relationships of the added Cuds objects.

        Fixes relationships to Cuds object that were previously neighbors.

        Args:
            new_cuds_object (Cuds): The added Cuds object
            old_cuds_object (Cuds, optional): The Cuds object that is going
                to be replaced
            old_neighbors (Iterator[Cuds]): The Cuds object that were neighbors
                before the replacement.
            old_neighbor_diff: The uids of the old neighbors and the
                relations they are connected with.
        """
        # iterate over all old neighbors.
        for (neighbor_uid, relationship), neighbor \
                in zip(old_neighbor_diff, old_neighbors):
            inverse = relationship.inverse

            # delete the inverse if neighbors are children
            if relationship.is_subclass_of(cuba.activeRelationship):
                if inverse in neighbor._neighbors:
                    neighbor._remove_direct(inverse,
                                            new_cuds_object.uid)

            # if neighbor is parent, add missing relationships
            else:
                if relationship not in new_cuds_object._neighbors:
                    new_cuds_object._neighbors[relationship] = {}
                for (uid, oclasses), parent in \
                        zip(old_cuds_object._neighbors[relationship].items(),
                            neighbor._neighbors):
                    if parent is not None:
                        new_cuds_object \
                            ._neighbors[relationship][uid] = oclasses

    def _add_direct(self, cuds_object, rel):
        """Add an cuds_object with a specific relationship.

        Args:
            cuds_object (Cuds): CUDS object to be added
            rel (OntologyRelationship): relationship with the cuds_object to
                add.
        """
        # First element, create set
        if rel not in self._neighbors.keys():
            self._neighbors[rel] = \
                {cuds_object.uid: cuds_object.oclasses}
        # Element not already there
        elif cuds_object.uid not in self._neighbors[rel]:
            self._neighbors[rel][cuds_object.uid] = cuds_object.oclasses

    def _add_inverse(self, cuds_object, rel):
        """Add the inverse relationship from self to cuds_object.

        Args:
            cuds_object (Cuds): CUDS object to connect with.
            rel (OntologyRelationship): direct relationship
        """
        inverse_rel = rel.inverse
        self._add_direct(cuds_object, inverse_rel)

    def _get(self, *uids, rel=None, oclass=None, return_mapping=False):
        """Get the uid of contained elements that satisfy the filter.

        This filter consists of a certain type, uid or relationship.
        Expected calls are _get(), _get(*uids), _get(rel),_ get(oclass),
        _get(*uids, rel), _get(rel, oclass).
        If uids are specified, the result is the input, but
        non-available uids are replaced by None.

        Args:
            uids (Union[UUID, URIRef]): uids of the elements to
                get.
            rel (OntologyRelationship, optional): Only return CUDS objects
                connected with a subclass of relationship. Defaults to None.
            oclass (OntologyClass, optional): Only return CUDS objects of a
                subclass of this ontology class. Defaults to None.
            return_mapping (bool, optional): Whether to return a mapping from
                uids to relationships, that connect self with the
                uid. Defaults to False.

        Raises:
            TypeError: Specified both uids and oclass.
            ValueError: Wrong type of argument.

        Returns:
            List[Union[UUID, URIRef]] (+ Dict[Union[UUID, URIRef],
            Set[Relationship]]): list of uids, or None, if not found.
                (+ Mapping from UUIDs to relationships, which connect self to
                the respective Cuds object.)
        """
        if uids and oclass is not None:
            raise TypeError("Do not specify both uids and oclass.")
        if rel is not None and not isinstance(rel, OntologyRelationship):
            raise ValueError("Found object of type %s passed to argument rel. "
                             "Should be an OntologyRelationship." % type(rel))
        if oclass is not None and not isinstance(oclass, OntologyClass):
            raise ValueError("Found object of type %s passed to argument "
                             "oclass. Should be an OntologyClass."
                             % type(oclass))

        if uids:
            check_arguments((UUID, URIRef), *uids)

        self.session._notify_read(self)
        # consider either given relationship and subclasses
        # or all relationships.
        consider_relationships = set(self._neighbors.keys())
        if rel:
            consider_relationships &= set(rel.subclasses)
        consider_relationships = list(consider_relationships)

        # return empty list if no element of given relationship is available.
        if not consider_relationships and not return_mapping:
            return [] if not uids else [None] * len(uids)
        elif not consider_relationships:
            return ([], dict()) if not uids else \
                ([None] * len(uids), dict())

        if uids:
            return self._get_by_uids(uids, consider_relationships,
                                     return_mapping=return_mapping)
        return self._get_by_oclass(oclass, consider_relationships,
                                   return_mapping=return_mapping)

    def _get_by_uids(self, uids, relationships, return_mapping):
        """Check for each given uid if it is connected by a given relationship.

        If not, replace it with None.
        Optionally return a mapping from uids to the set of
        relationships, which connect self and the cuds_object with the
        uid.

        Args:
            uids (List[Union[UUID, URIRef]]): The uids to check.
            relationships (List[Relationship]): Only consider these
                relationships.
            return_mapping (bool): Whether to return a mapping from
                uids to relationships, that connect self with the
                uid.

        Returns:
            List[Union[UUID, URIRef]] (+ Dict[Union[UUID, URIRef],
            Set[Relationship]]): list of found uids, None for not found
                uids (+ Mapping from uids to relationships, which
                connect self to the respective Cuds object.)
        """
        not_found_uids = dict(enumerate(uids)) if uids \
            else None
        relationship_mapping = dict()
        for relationship in relationships:

            # uids are given.
            # Check which occur as object of current relation.
            found_uids_indexes = set()

            # we need to iterate over all uids for every
            # relationship if we compute a mapping
            iterator = enumerate(uids) if relationship_mapping \
                else not_found_uids.items()
            for i, uid in iterator:
                if uid in self._neighbors[relationship]:
                    found_uids_indexes.add(i)
                    if uid not in relationship_mapping:
                        relationship_mapping[uid] = set()
                    relationship_mapping[uid].add(relationship)
            for i in found_uids_indexes:
                if i in not_found_uids:
                    del not_found_uids[i]

        collected_uid = [(uid if i not in not_found_uids
                          else None)
                         for i, uid in enumerate(uids)]
        if return_mapping:
            return collected_uid, relationship_mapping
        return collected_uid

    def _get_by_oclass(self, oclass, relationships, return_mapping):
        """Get the cuds_objects with given oclass.

        Only return objects that are connected to self
        with any of the given relationships. Optionally return a mapping
        from uids to the set of relationships, which connect self and
        the cuds_objects with the uid.

        Args:
            oclass (OntologyClass, optional): Filter by the given
                OntologyClass. None means no filter.
            relationships (List[Relationship]): Filter by list of
                relationships.
            return_mapping (bool): whether to return a mapping from uids
            to relationships, that connect self with the uid.

        Returns:
            List[Union[UUID, URIRef]] (+ Dict[Union[UUID, URIRef],
            Set[Relationship]]): The uids of the found CUDS objects
                (+ Mapping from uid to set of relationsships that
                connect self with the respective cuds_object.)
        """
        relationship_mapping = dict()
        for relationship in relationships:

            # Collect all uids who are object of the current
            # relationship. Possibly filter by OntologyClass.
            for uid, target_classes \
                    in self._neighbors[relationship].items():
                if oclass is None or any(t.is_subclass_of(oclass)
                                         for t in target_classes):
                    if uid not in relationship_mapping:
                        relationship_mapping[uid] = set()
                    relationship_mapping[uid].add(relationship)
        if return_mapping:
            return list(relationship_mapping.keys()), relationship_mapping
        return list(relationship_mapping.keys())

    def _load_cuds_objects(self, uids):
        """Load the cuds_objects of the given uids from the session.

        Each in cuds_object is at the same position in the result as
        the corresponding uid in the given uid list.
        If the given uids contain None values, there will be
        None values at the same position in the result.

        Args:
            uids (List[Union[UUID, URIRef]]): The uids to fetch
            from the session.

        Yields:
            Cuds: The loaded cuds_objects
        """
        without_none = [uid for uid in uids
                        if uid is not None]
        cuds_objects = self.session.load(*without_none)
        for uid in uids:
            if uid is None:
                yield None
            else:
                try:
                    yield next(cuds_objects)
                except StopIteration:
                    return None

    def _remove_direct(self, relationship, uid):
        """Remove the direct relationship to the object with given uid.

        Args:
            relationship (OntologyRelationship): The relationship to remove.
            uid (Union[UUID, URIRef]): The uid to remove.
        """
        del self._neighbors[relationship][uid]
        if not self._neighbors[relationship]:
            del self._neighbors[relationship]

    def _remove_inverse(self, relationship, uid):
        """Remove the inverse of the given relationship.

        Args:
            relationship (OntologyRelationship): The relationship to remove.
            uid (Union[UUID, URIRef]): The uid to remove.
        """
        inverse = relationship.inverse
        self._remove_direct(inverse, uid)

    def _check_valid_add(self, to_add, rel):
        return True  # TODO

    def __str__(self) -> str:
        """Get a human readable string.

        Returns:
            str: string with the Ontology class and uid.
        """
        return "%s: %s" % (self.oclass, self.uid)

    def __getattr__(self, name):
        """Set the attributes corresponding to ontology values.

        Args:
            name (str): The name of the attribute

        Raises:
            AttributeError: Unknown attribute name

        Returns:
            The value of the attribute: Any
        """
        try:
            attr = self._get_attribute_by_argname(name)
            if self.session:
                self.session._notify_read(self)
            value = self._rdflib_5_inplace_modification_prevention_filter(
                self._graph.value(self.iri, attr.iri).toPython(), attr)
            return value
        except AttributeError as e:
            if (  # check if user calls session's methods on wrapper
                self.is_a(cuba.Wrapper)
                and self._session is not None
                and hasattr(self._session, name)
            ):
                logger.warning(
                    "Trying to get non-defined attribute '%s' "
                    "of wrapper CUDS object '%s'. Will return attribute of "
                    "its session '%s' instead." % (name, self, self._session)
                )
                return getattr(self._session, name)
            raise AttributeError(name) from e

    def _get_attribute_by_argname(self, name):
        """Get the attributes of this CUDS by argname."""
        for oclass in self.oclasses:
            attr = oclass.get_attribute_by_argname(name)
            if attr is not None:
                return attr
        raise AttributeError(name)

    @staticmethod
    def _rdflib_5_inplace_modification_prevention_filter(
            value: Any, attribute: OntologyAttribute) -> Any:
        if rdflib.__version__ < "6.0.0" and not isinstance(value,
                                                           Hashable):
            value = deepcopy(value)
            if warning_settings.attributes_cannot_modify_in_place:
                warning_settings.attributes_cannot_modify_in_place = False
                logger.warning(f"Attribute {attribute} references the mutable "
                               f"object {value} of type {type(value)}. Please "
<<<<<<< HEAD
                               f"note that if you modify this object "
=======
                               f"note that because you have `rdflib < 6.0.0` "
                               f"installed, if you modify this object "
>>>>>>> f7927340
                               f"in-place, the changes will not be reflected "
                               f"on the cuds object's attribute. \n"
                               f"For example, executing "
                               f"`fr = city.City(name='Freiburg', "
                               f"coordinates=[1, 2]); fr.coordinates[0]=98; "
                               f"fr.coordinates` would yield `array([1, 2])` "
                               f"instead of `array([98, 2])`, as you could "
                               f"expect. Use `fr.coordinates = [98, 2]` "
                               f"instead, or save the attribute to a "
                               f"different variable, i.e. `value = "
                               f"fr.coordinates; value[0] = 98, "
                               f"fr.coordinates = value`."
                               f"\n"
                               f"You will not see this kind of warning again "
                               f"during this session. You can turn off the "
                               f"warning by running `import osp.core.warnings "
                               f"as warning_settings; warning_settings."
                               f"attributes_cannot_modify_in_place = False`.")
        return value

    def __setattr__(self, name, new_value):
        """Set an attribute.

        Will notify the session of it corresponds to an ontology value.

        Args:
            name (str): The name of the attribute.
            new_value (Any): The new value.

        Raises:
            AttributeError: Unknown attribute name
        """
        if name.startswith("_"):
            super().__setattr__(name, new_value)
            return
        attr = self._get_attribute_by_argname(name)
        if self.session:
            self.session._notify_read(self)
        self._graph.set((
            self.iri, attr.iri,
            Literal(attr.convert_to_datatype(new_value),
                    datatype=attr.datatype)
        ))
        if self.session:
            self.session._notify_update(self)

    def __repr__(self) -> str:
        """Return a machine readable string that represents the cuds object.

        Returns:
            str: Machine readable string representation for Cuds.
        """
        return "<%s: %s,  %s: @%s>" % (self.oclass, self.uid,
                                       type(self.session).__name__,
                                       hex(id(self.session)))

    def __hash__(self) -> int:
        """Make Cuds objects hashable.

        Use the hash of the uid of the object

        Returns:
            int: unique hash
        """
        return hash(self.uid)

    def __eq__(self, other):
        """Define which CUDS objects are treated as equal.

        Same Ontology class and same uid.

        Args:
            other (Cuds): Instance to check.

        Returns:
            bool: True if they share the uid and class, False otherwise
        """
        return isinstance(other, Cuds) and other.oclass == self.oclass \
            and self.uid == other.uid

    def __getstate__(self):
        """Get the state for pickling or copying.

        Returns:
            Dict[str, Any]: The state of the object. Does not contain session.
                Contains the string of the OntologyClass.
        """
        state = {k: v for k, v in self.__dict__.items()
                 if k not in {"_session", "_graph"}}
        state["_graph"] = list(self.get_triples(include_neighbor_types=True))
        return state

    def __setstate__(self, state):
        """Set the state for pickling or copying.

        Args:
            state (Dict[str, Any]): The state of the object. Does not contain
                session. Contains the string of the OntologyClass.
        """
        state["_session"] = None
        g = Graph()
        for triple in state["_graph"]:
            g.add(triple)
        state["_graph"] = g
        self.__dict__ = state<|MERGE_RESOLUTION|>--- conflicted
+++ resolved
@@ -911,12 +911,8 @@
                 warning_settings.attributes_cannot_modify_in_place = False
                 logger.warning(f"Attribute {attribute} references the mutable "
                                f"object {value} of type {type(value)}. Please "
-<<<<<<< HEAD
-                               f"note that if you modify this object "
-=======
                                f"note that because you have `rdflib < 6.0.0` "
                                f"installed, if you modify this object "
->>>>>>> f7927340
                                f"in-place, the changes will not be reflected "
                                f"on the cuds object's attribute. \n"
                                f"For example, executing "
