# from __future__ import annotations
import uuid
import rdflib
import logging

from typing import Union, List, Iterator, Dict, Any
from osp.core.ontology.entity import OntologyEntity
from osp.core.ontology.object_property import OntologyObjectProperty
from osp.core.ontology.data_property import OntologyDataProperty
from osp.core.ontology.oclass import OntologyClass
from osp.core.ontology.datatypes import convert_to
from osp.core.session.core_session import CoreSession
from osp.core.session.session import Session
from osp.core.neighbor_dict import NeighborDictRel, NeighborDictTarget
from osp.core.utils import check_arguments, clone_cuds_object, \
    create_from_cuds_object, get_neighbor_diff
from osp.core import CUBA

logger = logging.getLogger("osp.core")


class Cuds():
    """
    A Common Universal Data Structure

    The cuds object has attributes and is connected to other
    cuds objects via relationships.
    """
    _session = CoreSession()

    def __init__(
        self,
        # attributes: Dict[OntologyAttribute, Any],
        oclass: OntologyEntity,
        session: Session = None,
        uid: uuid.UUID = None
    ):
        """
        This method should not be called by the user directly.
        Instead use the __call__ magic method of OntologyClass.
        Construct the CUDS object. This will also register the CUDS objects in
        the corresponding session.

        Args:
            attributes (Dict[OntologyAttribute, Any]): Mapping from ontology
                attribute to specified value.
            oclass (OntologyEntity): The ontology class of the CUDS object.
            session (Session, optional): The session associated with the CUDS,
                if None is given it will be associated with the CoreSession.
                Defaults to None.
            uid (uuid.UUID, optional): A unique identifier. If None given, a
                random uid will be created. Defaults to None.

        Raises:
            ValueError: Uid of zero is not allowed.
        """
<<<<<<< HEAD
        # self._attr_values = {k.argname: k.convert_to_datatype(v)
        #                      for k, v in attributes.items()}
=======
        self._stored = False
        self._attr_values = {k.argname: k.convert_to_datatype(v)
                             for k, v in attributes.items()}
>>>>>>> 0074ccf9
        self._neighbors = NeighborDictRel({}, self)

        self.__uid = uuid.uuid4() if uid is None else convert_to(uid, "UUID")
        if self.__uid.int == 0:
            raise ValueError("Invalid UUID")
        self._session = session or Cuds._session
        # self._onto_attributes = {k.argname: k for k in attributes}
        self._oclass = oclass
        self.session._store(self)
        self._stored = True

    @property
    def uid(self) -> uuid.UUID:
        """The uid of the cuds object"""
        return self.__uid

    @property
    def iri(self):
        """Get the IRI of the CUDS object"""
        return self._iri_from_uid(self.uid)

    @property
    def session(self):
        """The session of the cuds object"""
        return self._session

    @property
    def oclass(self):
        """The type of the cuds object"""
        return self._oclass

    def get_triples(self):
        """ Get the triples of the cuds object."""
        return [
            (self.iri, relationship.iri, self._iri_from_uid(uid))
            for uid, relationships in self._get(return_mapping=True)[1].items()
            for relationship in relationships
        ] + [
            (self.iri, attribute.iri, rdflib.Literal(value))
            for attribute, value in self.get_attributes().items()
        ] + [
            (self.iri, rdflib.RDF.type, self.oclass.iri)
        ]

    def get_attributes(self):
        """Get the attributes as a dictionary"""
        result = {}
        for attribute in self.oclass.attributes:
            if hasattr(self, attribute.argname):
                result[attribute] = getattr(self, attribute.argname)
        return result

    def is_a(self, oclass):
        """
        Check if the CUDS object is an instance of the given oclass.

        Args:
            oclass (OntologyClass): Check if the CUDS object is an instance of
                this oclass.

        Returns:
            bool: Whether the CUDS object is an instance of the given oclass.
        """
        return self.oclass in oclass.subclasses

    def add(self,
            *args: "Cuds",
            rel: OntologyObjectProperty = None) -> Union["Cuds", List["Cuds"]]:
        """
        Adds CUDS objects to their respective relationship.
        If the added objects are associated with the same session,
        only a link is created. Otherwise, the a deepcopy is made and added
        to the session of this Cuds object.
        Before adding, check for invalid keys to avoid inconsistencies later.

        Args:
            args (Cuds): The objects to be added
            rel (OntologyObjectProperty): The relationship between the objects.

        Raises:
            TypeError: Ne relationship given and no default specified.
            ValueError: Added a CUDS object that is already in the container.

        Returns:
            Union[Cuds, List[Cuds]]: The CUDS objects that have been added,
                associated with the session of the current CUDS object.
                Result type is a list, if more than one CUDS object is
                returned.
        """
        check_arguments(Cuds, *args)
        rel = rel or self.oclass.namespace.default_rel
        if rel is None:
            raise TypeError("Missing argument 'rel'! No default "
                            "relationship specified for namespace %s."
                            % self.oclass.namespace)
        result = list()
        # update cuds objects if they are already in the session
        old_objects = self._session.load(
            *[arg.uid for arg in args if arg.session != self.session])
        for arg in args:
            # Recursively add the children to the registry
            if rel in self._neighbors and arg.uid in self._neighbors[rel]:
                message = '{!r} is already in the container'
                raise ValueError(message.format(arg))
            if self.session != arg.session:
                arg = self._recursive_store(arg, next(old_objects))

            self._add_direct(arg, rel)
            arg._add_inverse(self, rel)
            result.append(arg)
        return result[0] if len(args) == 1 else result

    def get(self,
            *uids: uuid.UUID,
            rel: OntologyObjectProperty = CUBA.ACTIVE_RELATIONSHIP,
            oclass: OntologyClass = None,
            return_rel: bool = False) -> Union["Cuds", List["Cuds"]]:
        """
        Returns the contained elements of a certain type, uid or relationship.
        Expected calls are get(), get(*uids), get(rel), get(oclass),
        get(*uids, rel), get(rel, oclass).
        If uids are specified:
            The position of each element in the result is determined by to the
            position of the corresponding uid in the given list of uids.
            In this case, the result can contain None values if a given uid
            is not a child of this cuds_object.
            If only a single uid is given, only this one element is returned
            (i.e. no list).
        If no uids are specified:
            The result is a collection, where the elements are ordered
            randomly.

        Args:
            uids (uuid.UUID): UUIDs of the elements.
            rel (OntologyObjectProperty, optional): Only return cuds_object
                which are connected by subclass of given relationship.
                Defaults to CUBA.ACTIVE_RELATIONSHIP.
            oclass (OntologyClass, optional): Only return elements which are a
                subclass of the given ontology class. Defaults to None.
            return_rel (bool, optional): Whether to return the connecting
                relationship. Defaults to False.

        Returns:
            Union[Cuds, List[Cuds]]: The queried objects.
        """
        result = list(
            self.iter(*uids, rel=rel, oclass=oclass, return_rel=return_rel)
        )
        if len(uids) == 1:
            return result[0]
        return result

    def update(self, *args: "Cuds") -> List["Cuds"]:
        """
        Updates the object by providing updated versions of CUDS objects
        that are directly in the container of this CUDS object.
        The updated versions must be associated with a different session.

        Args:
            args (Cuds): The updated versions to use to update the current
                object.

        Raises:
            ValueError: Provided a CUDS objects is not in the container of the
                current CUDS
            ValueError: Provided CUDS object is associated with the same
                session as the current CUDS object. Therefore it is not an
                updated version.

        Returns:
            Union[Cuds, List[Cuds]]: The CUDS objects that have been updated,
                associated with the session of the current CUDS object.
                Result type is a list, if more than one CUDS object is
                returned.
        """
        check_arguments(Cuds, *args)
        old_objects = self.get(*[arg.uid for arg in args])
        if len(args) == 1:
            old_objects = [old_objects]
        if any(x is None for x in old_objects):
            message = 'Cannot update because cuds_object not added.'
            raise ValueError(message)

        result = list()
        for arg, old_cuds_object in zip(args, old_objects):
            if arg.session is self.session:
                raise ValueError("Please provide CUDS objects from a "
                                 "different session to update()")
            # Updates all instances
            result.append(self._recursive_store(arg, old_cuds_object))

        if len(args) == 1:
            return result[0]
        return result

    def remove(self,
               *args: Union["Cuds", uuid.UUID],
               rel: OntologyObjectProperty = CUBA.ACTIVE_RELATIONSHIP,
               oclass: OntologyClass = None):
        """
        Removes elements from the CUDS object.
        Expected calls are remove(), remove(*uids/Cuds),
        remove(rel), remove(oclass), remove(*uids/Cuds, rel),
        remove(rel, oclass)

        Args:
            args (Union[Cuds, UUID]): UUIDs of the elements to remove or the
                elements themselves.
            rel (OntologyObjectProperty, optional): Only remove cuds_object
                which are connected by subclass of given relationship.
                Defaults to CUBA.ACTIVE_RELATIONSHIP.
            oclass (OntologyClass, optional): Only remove elements which are a
                subclass of the given ontology class. Defaults to None.

        Raises:
            RuntimeError: No CUDS object removed, because specified CUDS
                objects are not in the container of the current CUDS object
                directly.
        """
        uids = [arg.uid if isinstance(arg, Cuds) else arg for arg in args]

        # Get mapping from uids to connecting relationships
        _, relationship_mapping = self._get(*uids, rel=rel, oclass=oclass,
                                            return_mapping=True)
        if not relationship_mapping:
            raise RuntimeError("Did not remove any Cuds object, "
                               + "because none matched your filter.")
        uid_relationships = list(relationship_mapping.items())

        # load all the neighbors to delete and remove inverse relationship
        neighbors = self.session.load(*[uid for uid, _ in uid_relationships])
        for uid_relationship, neighbor in zip(uid_relationships, neighbors):
            uid, relationships = uid_relationship
            for relationship in relationships:
                self._remove_direct(relationship, uid)
                neighbor._remove_inverse(relationship, self.uid)

    def iter(self,
             *uids: uuid.UUID,
             rel: OntologyObjectProperty = CUBA.ACTIVE_RELATIONSHIP,
             oclass: OntologyClass = None,
             return_rel: bool = False) -> Iterator["Cuds"]:
        """
        Iterates over the contained elements of a certain type, uid or
        relationship. Expected calls are iter(), iter(*uids), iter(rel),
        iter(oclass), iter(*uids, rel), iter(rel, oclass).
        If uids are specified:
            The position of each element in the result is determined by to the
            position of the corresponding uid in the given list of uids.
            In this case, the result can contain None values if a given uid
            is not a child of this cuds_object.
        If no uids are specified:
            The result is ordered randomly.

        Args:
            uids (uuid.UUID): UUIDs of the elements.
            rel (OntologyObjectProperty, optional): Only return cuds_object
                which are connected by subclass of given relationship.
                Defaults to CUBA.ACTIVE_RELATIONSHIP.
            oclass (OntologyClass, optional): Only return elements which are a
                subclass of the given ontology class. Defaults to None.
            return_rel (bool, optional): Whether to return the connecting
                relationship. Defaults to False.

        Returns:
            Iterator[Cuds]: The queried objects.
        """
        if return_rel:
            collected_uids, mapping = self._get(*uids, rel=rel, oclass=oclass,
                                                return_mapping=True)
        else:
            collected_uids = self._get(*uids, rel=rel, oclass=oclass)

        result = self._load_cuds_objects(collected_uids)
        for r in result:
            if not return_rel:
                yield r
            else:
                yield from ((r, m) for m in mapping[r.uid])

    def _recursive_store(self, new_cuds_object, old_cuds_object=None):
        """
        Recursively store cuds_object and all its children.
        One-way relationships and dangling references are fixed.

        Args:
            new_cuds_object (Cuds): The Cuds object to store recursively.
            old_cuds_object (Cuds, optional): The old version of the
                CUDS object. Defaults to None.

        Returns:
            Cuds: The added CUDS object.
        """

        # add new_cuds_object to self and replace old_cuds_object
        queue = [(self, new_cuds_object, old_cuds_object)]
        uids_stored = {new_cuds_object.uid, self.uid}
        missing = dict()
        result = None
        while queue:

            # Store copy in registry
            add_to, new_cuds_object, old_cuds_object = queue.pop(0)
            if new_cuds_object.uid in missing:
                del missing[new_cuds_object.uid]
            old_cuds_object = clone_cuds_object(old_cuds_object)
            new_child_getter = new_cuds_object
            new_cuds_object = create_from_cuds_object(new_cuds_object,
                                                      add_to.session)
            # fix the connections to the neighbors
            add_to._fix_neighbors(new_cuds_object, old_cuds_object,
                                  add_to.session, missing)
            result = result or new_cuds_object

            for outgoing_rel in new_cuds_object._neighbors:

                # do not recursively add parents
                if not outgoing_rel.is_subclass_of(CUBA.ACTIVE_RELATIONSHIP):
                    continue

                # add children not already added
                for child_uid in new_cuds_object._neighbors[outgoing_rel]:
                    if child_uid not in uids_stored:
                        new_child = new_child_getter.get(
                            child_uid, rel=outgoing_rel)
                        old_child = old_cuds_object.get(child_uid,
                                                        rel=outgoing_rel) \
                            if old_cuds_object else None
                        queue.append((new_cuds_object, new_child, old_child))
                        uids_stored.add(new_child.uid)

        # perform the deletion
        for uid in missing:
            for cuds_object, rel in missing[uid]:
                del cuds_object._neighbors[rel][uid]
                if not cuds_object._neighbors[rel]:
                    del cuds_object._neighbors[rel]
        return result

    @staticmethod
    def _fix_neighbors(new_cuds_object, old_cuds_object, session, missing):
        """
        Fix all the connections of the neighbors of a Cuds objects
        that is going to be replaced.

        Behavior when neighbors change:

        - new_cuds_object has parents, that weren't parents of old_cuds_object.
            - the parents are already stored in the session of old_cuds_object.
            - they are not already stored in the session of old_cuds_object.
            --> Add references between new_cuds_object and the parents that are
                already in the session.
            --> Delete references between new_cuds_object and parents that are
                not available.
        - new_cuds_object has children, that weren't
                children of old_cuds_object.
            --> add/update them recursively.

        - A parent of old_cuds_object is no longer a parent of new_cuds_object.
        --> Add a relationship between that parent and the new cuds_object.
        - A child of old_cuds_object is no longer a child of new_cuds_object.
        --> Remove the relationship between child and new_cuds_object.

        Args:
            new_cuds_object (Cuds): Cuds object that will replace the old one.
            old_cuds_object (Cuds, optional): Cuds object that will be
                replaced by a new one. Can be None if the new Cuds object does
                not replace any object.
            session (Session): The session where the adjustments should take
                place.
            missing (Dict): dictionary that will be populated with connections
              to objects, that are currently not available in the new session.
              The recursive add might add it later.
        """
        old_cuds_object = old_cuds_object or None

        # get the parents that got parents after adding the new Cuds
        new_parent_diff = get_neighbor_diff(
            new_cuds_object, old_cuds_object, mode="non-active")
        # get the neighbors that were neighbors
        # before adding the new cuds_object
        old_neighbor_diff = get_neighbor_diff(old_cuds_object,
                                              new_cuds_object)

        # Load all the cuds_objects of the session
        cuds_objects = iter(session.load(
            *[uid for uid, _ in new_parent_diff + old_neighbor_diff]))

        # Perform the fixes
        Cuds._fix_new_parents(new_cuds_object=new_cuds_object,
                              new_parents=cuds_objects,
                              new_parent_diff=new_parent_diff,
                              missing=missing)
        Cuds._fix_old_neighbors(new_cuds_object=new_cuds_object,
                                old_cuds_object=old_cuds_object,
                                old_neighbors=cuds_objects,
                                old_neighbor_diff=old_neighbor_diff)

    @staticmethod
    def _fix_new_parents(new_cuds_object, new_parents,
                         new_parent_diff, missing):
        """
        Fix the relationships beetween the added Cuds objects and
        the parents of the added Cuds object.

        Args:
            new_cuds_object (Cuds): The added Cuds object
            new_parents (Iterator[Cuds]): The new parents of the added CUDS
                object
            new_parent_diff (List[Tuple[UID, Relationship]]): The uids of the
                new parents and the relations they are connected with.
            missing (dict): dictionary that will be populated with connections
                to objects, that are currently not available in the new
                session. The recursive_add might add it later.
        """
        # Iterate over the new parents
        for (parent_uid, relationship), parent in zip(new_parent_diff,
                                                      new_parents):
            if relationship.is_subclass_of(CUBA.ACTIVE_RELATIONSHIP):
                continue
            inverse = relationship.inverse
            # Delete connection to parent if parent is not present
            if parent is None:
                if parent_uid not in missing:
                    missing[parent_uid] = list()
                missing[parent_uid].append((new_cuds_object, relationship))
                continue

            # Add the inverse to the parent
            if inverse not in parent._neighbors:
                parent._neighbors[inverse] = NeighborDictTarget({}, parent,
                                                                inverse)

            parent._neighbors[inverse][new_cuds_object.uid] = \
                new_cuds_object.oclass

    @staticmethod
    def _fix_old_neighbors(new_cuds_object, old_cuds_object, old_neighbors,
                           old_neighbor_diff):
        """
        Fix the relationships beetween the added Cuds objects and
        the Cuds object that were previously neighbors.

        Args:
            new_cuds_object (Cuds): The added Cuds object
            old_cuds_object (Cuds, optional): The Cuds object that is going
                to be replaced
            old_neighbors (Iterator[Cuds]): The Cuds object that were neighbors
                before the replacement.
            old_neighbor_diff (List[Tuple[UID, Relationship]]): The uids of
                the old neighbors and the relations they are connected with.
        """
        # iterate over all old neighbors.
        for (neighbor_uid, relationship), neighbor in zip(old_neighbor_diff,
                                                          old_neighbors):
            inverse = relationship.inverse

            # delete the inverse if neighbors are children
            if relationship.is_subclass_of(CUBA.ACTIVE_RELATIONSHIP):
                if inverse in neighbor._neighbors:
                    neighbor._remove_direct(inverse, new_cuds_object.uid)

            # if neighbor is parent, add missing relationships
            else:
                if relationship not in new_cuds_object._neighbors:
                    new_cuds_object._neighbors[relationship] = \
                        NeighborDictTarget({}, new_cuds_object, relationship)
                for (uid, oclass), parent in \
                        zip(old_cuds_object._neighbors[relationship].items(),
                            neighbor._neighbors):
                    if parent is not None:
                        new_cuds_object._neighbors[relationship][uid] = oclass

    def _add_direct(self, cuds_object, rel):
        """
        Adds an cuds_object to the current instance
        with a specific relationship

        Args:
            cuds_object (Cuds): CUDS object to be added
            rel (OntologyObjectProperty): relationship with the cuds_object to
                add.
        """
        # First element, create set
        if rel not in self._neighbors.keys():
            self._neighbors[rel] = NeighborDictTarget(
                {cuds_object.uid: cuds_object.oclass},
                self, rel
            )
        # Element not already there
        elif cuds_object.uid not in self._neighbors[rel]:
            self._neighbors[rel][cuds_object.uid] = cuds_object.oclass

    def _add_inverse(self, cuds_object, rel):
        """
        Adds the inverse relationship from self to cuds_object.

        Args:
            cuds_object (Cuds): CUDS object to connect with.
            rel (OntologyObjectProperty): direct relationship
        """

        inverse_rel = rel.inverse
        self._add_direct(cuds_object, inverse_rel)

    def _get(self, *uids, rel=None, oclass=None, return_mapping=False):
        """
        Returns the uid of contained elements of a certain type, uid or
        relationship.
        Expected calls are _get(), _get(*uids), _get(rel),_ get(oclass),
        _get(*uids, rel), _get(rel, oclass).
        If uids are specified, the result is the input, but
        non-available uids are replaced by None.

        Args:
            uids (UUID): UUIDs of the elements to get.
            rel (OntologyObjectProperty, optional): Only return CUDS objects
                connected with a subclass of relationship. Defaults to None.
            oclass (OntologyClass, optional): Only return CUDS objects of a
                subclass of this ontology class. Defaults to None.
            return_mapping (bool, optional): Whether to return a mapping from
                uids to relationships, that connect self with the uid.
                Defaults to False.

        Raises:
            TypeError: Specified both uids and oclass.
            ValueError: Wrong type of argument.

        Returns:
            List[UUID] (+ Dict[UUID, Set[Relationship]]): list of uids, or
                None, if not found. (+ Mapping from UUIDs to relationships,
                which connect self to the respective Cuds object.)
        """

        if uids and oclass is not None:
            raise TypeError("Do not specify both uids and oclass")
        if rel is not None and not isinstance(rel, OntologyObjectProperty):
            raise ValueError("Found object of type %s passed to argument rel. "
                             "Should be an OntologyObjectProperty." % type(rel))
        if oclass is not None and not isinstance(oclass, OntologyClass):
            raise ValueError("Found object of type %s passed to argument "
                             "oclass. Should be an OntologyClass."
                             % type(oclass))

        if uids:
            check_arguments(uuid.UUID, *uids)

        self.session._notify_read(self)
        # consider either given relationship and subclasses
        # or all relationships.
        consider_relationships = set(self._neighbors.keys())
        if rel:
            consider_relationships &= set(rel.subclasses)
        consider_relationships = list(consider_relationships)

        # return empty list if no element of given relationship is available.
        if not consider_relationships and not return_mapping:
            return [] if not uids else [None] * len(uids)
        elif not consider_relationships:
            return ([], dict()) if not uids else ([None] * len(uids), dict())

        if uids:
            return self._get_by_uids(uids, consider_relationships,
                                     return_mapping=return_mapping)
        return self._get_by_oclass(oclass, consider_relationships,
                                   return_mapping=return_mapping)

    def _get_by_uids(self, uids, relationships, return_mapping):
        """
        Check for each given uid if it is connected to self by a relationship.
        If not, replace it with None.
        Optionally return a mapping from uids to the set of relationships,
        which connect self and the cuds_object with the uid.

        Args:
            uids (List[UUID]): The uids to check.
            relationships (List[Relationship]): Only consider these
                relationships.
            return_mapping (bool): Wether to return a mapping from
                uids to relationships, that connect self with the uid.
        Returns:
            List[UUID] (+ Dict[UUID, Set[Relationship]]): list of found uids,
                None for not found UUIDs (+ Mapping from UUIDs to
                relationships, which connect self to the respective Cuds
                object.)
        """

        not_found_uids = dict(enumerate(uids)) if uids else None
        relationship_mapping = dict()
        for relationship in relationships:

            # Uids are given.
            # Check which occur as object of current relation.
            found_uid_indexes = set()

            # we need to iterate over all uids for every
            # relationship if we compute a mapping
            iterator = enumerate(uids) if relationship_mapping \
                else not_found_uids.items()
            for i, uid in iterator:
                if uid in self._neighbors[relationship]:
                    found_uid_indexes.add(i)
                    if uid not in relationship_mapping:
                        relationship_mapping[uid] = set()
                    relationship_mapping[uid].add(relationship)
            for i in found_uid_indexes:
                if i in not_found_uids:
                    del not_found_uids[i]

        collected_uids = [(uid if i not in not_found_uids else None)
                          for i, uid in enumerate(uids)]
        if return_mapping:
            return collected_uids, relationship_mapping
        return collected_uids

    def _get_by_oclass(self, oclass, relationships, return_mapping):
        """
        Get the cuds_objects with given oclass that are connected to self
        with any of the given relationships. Optionally return a mapping
        from uids to the set of relationships, which connect self and
        the cuds_objects with the uid.

        Args:
            oclass (OntologyClass, optional): Filter by the given
                OntologyClass. None means no filter.
            relationships (List[Relationship]): Filter by list of
                relationships.
            return_mapping (bool): whether to return a mapping from
                uids to relationships, that connect self with the uid.

        Returns:
            List[UUID] (+ Dict[UUID, Set[Relationship]]): The uids of the found
                CUDS objects (+ Mapping from uuid to set of relationsships that
                connect self with the respective cuds_object.)
        """
        relationship_mapping = dict()
        for relationship in relationships:

            # Collect all uids who are object of the current relationship.
            # Possibly filter by OntologyClass.
            for uid, target_class in self._neighbors[relationship].items():
                if oclass is None or target_class.is_subclass_of(oclass):
                    if uid not in relationship_mapping:
                        relationship_mapping[uid] = set()
                    relationship_mapping[uid].add(relationship)
        if return_mapping:
            return list(relationship_mapping.keys()), relationship_mapping
        return list(relationship_mapping.keys())

    def _load_cuds_objects(self, uids):
        """
        Load the cuds_objects of the given uids from the session.
        Each in cuds_object is at the same position in the result as
        the corresponding uid in the given uid list.
        If the given uids contain None values, there will be
        None values at the same postion in the result.

        Args:
            uids (List[UUID]): The uids to fetch from the session.

        Yields:
            Cuds: The loaded cuds_objects
        """
        without_none = [uid for uid in uids if uid is not None]
        cuds_objects = self.session.load(*without_none)
        for uid in uids:
            if uid is None:
                yield None
            else:
                try:
                    yield next(cuds_objects)
                except StopIteration:
                    return None

    def _remove_direct(self, relationship, uid):
        """
        Remove the direct relationship between self and
        the object with the given uid.

        Args:
            relationship (OntologyObjectProperty): The relationship to remove.
            uid (UUID): The uid to remove.
        """
        del self._neighbors[relationship][uid]
        if not self._neighbors[relationship]:
            del self._neighbors[relationship]

    def _remove_inverse(self, relationship, uid):
        """Remove the inverse of the given relationship.

        Args:
            relationship (OntologyObjectProperty): The relationship to remove.
            uid (UUID): The uid to remove.
        """
        inverse = relationship.inverse
        self._remove_direct(inverse, uid)

    def _check_valid_add(self, to_add, rel):
        return True  # TODO

    def _iri_from_uid(self, uid):
        """Transform a UUID to an IRI.

        Args:
            uid (UUID): The UUID to trasnform.

        Returns:
            URIRef: The IRI of the CUDS object with the given UUID.
        """
        from osp.core import IRI_DOMAIN
        return rdflib.URIRef(IRI_DOMAIN + "/#%s" % uid)

    def __str__(self) -> str:
        """
        Get a human readable string.

        Returns:
            str: string with the Ontology class and uid.
        """
        return "%s: %s" % (self.oclass, self.uid)

    # def __getattr__(self, name):  TODO
    #     """Set the attributes corresponding to ontology values

    #     Args:
    #         name (str): The name of the attribute

    #     Raises:
    #         AttributeError: Unknown attribute name

    #     Returns:
    #         The value of the attribute: Any
    #     """
    #     if name not in self._attr_values:
    #         if (  # check if user calls session's methods on wrapper
    #             self.is_a(CUBA.WRAPPER)
    #             and self._session is not None
    #             and hasattr(self._session, name)
    #         ):
    #             logger.warn(
    #                 "Trying to get non-defined attribute '%s' "
    #                 "of wrapper CUDS object '%s'. Will return attribute of "
    #                 "its session '%s' instead." % (name, self, self._session)
    #             )
    #             return getattr(self._session, name)
    #         else:
    #             raise AttributeError(name)
    #     if self.session:
    #         self.session._notify_read(self)
    #     if name not in self._attr_values:
    #         raise AttributeError(name)
    #     return self._attr_values[name]

    # def __setattr__(self, name, new_value):
    #     """
    #     Set an attribute.
    #     Will notify the session of it corresponds to an ontology value.

    #     Args:
    #         name (str): The name of the attribute.
    #         new_value (Any): The new value.

    #     Raises:
    #         AttributeError: Unknown attribute name
    #     """

    #     if name.startswith("_"):
    #         super().__setattr__(name, new_value)
    #         return
    #     if name not in self._attr_values:
    #         raise AttributeError(name)
    #     if self.session:
    #         self.session._notify_read(self)
    #     if name not in self._attr_values:
    #         raise AttributeError(name)
    #     self._attr_values[name] = \
    #         self._onto_attributes[name].convert_to_datatype(new_value)
    #     if self.session:
    #         self.session._notify_update(self)

    def __repr__(self) -> str:
        """
        Return a machine readable string that represents the cuds object.

        Returns:
            str: Machine readable string representation for Cuds.
        """

        return "<%s: %s,  %s: @%s>" % (self.oclass, self.uid,
                                       type(self.session).__name__,
                                       hex(id(self.session)))

    def __hash__(self) -> int:
        """
        Makes Cuds objects hashable.
        Use the hash of the uid of the object

        Returns:
            int: unique hash
        """

        return hash(self.uid)

    def __eq__(self, other):
        """
        Define which CUDS objects are treated as equal:
        Same Ontology class and same UUID.

        Args:
            other (Cuds): Instance to check.

        Returns:
            bool: True if they share the uid and class, False otherwise
        """

        return other.oclass == self.oclass and self.uid == other.uid

    # def __getstate__(self):
    #     """
    #     Get the state for pickling or copying

    #     Returns:
    #         Dict[str, Any]: The state of the object. Does not contain session.
    #             Contains the string of the OntologyClass.
    #     """

    #     state = {k: v for k, v in self.__dict__.items()
    #              if k not in {"_session", "_oclass", "_values"}}
    #     state["_oclass"] = (self.oclass.namespace.name, self._oclass.name)
    #     state["_neighbors"] = [
    #         (k.namespace.name, k.name, [
    #             (uid, vv.namespace.name, vv.name)
    #             for uid, vv in v.items()
    #         ])
    #         for k, v in self._neighbors.items()
    #     ]
    #     state["_values"] = [(k, v.namespace.name, v.name)
    #                         for k, v in self._onto_attributes.items()]
    #     return state

    # def __setstate__(self, state):
    #     """
    #     Set the state for pickling or copying.

    #     Args:
    #         state (Dict[str, Any]): The state of the object. Does not contain
    #             session. Contains the string of the OntologyClass.
    #     """

    #     namespace, oclass = state["_oclass"]
    #     oclass = ONTOLOGY_INSTALLER.namespace_registry[namespace][oclass]
    #     state["_oclass"] = oclass
    #     state["_session"] = None
    #     state["_neighbors"] = NeighborDictRel({
    #         ONTOLOGY_INSTALLER.namespace_registry[ns][cl]:
    #             NeighborDictTarget({
    #                 uid: ONTOLOGY_INSTALLER.namespace_registry[ns2][cl2]
    #                 for uid, ns2, cl2 in v
    #             }, self, ONTOLOGY_INSTALLER.namespace_registry[ns][cl])
    #         for ns, cl, v in state["_neighbors"]
    #     }, self)
    #     state["_values"] = {k: ONTOLOGY_INSTALLER.namespace_registry[ns][cl]
    #                         for k, ns, cl in state["_values"]}
    #     self.__dict__ = state<|MERGE_RESOLUTION|>--- conflicted
+++ resolved
@@ -54,14 +54,9 @@
         Raises:
             ValueError: Uid of zero is not allowed.
         """
-<<<<<<< HEAD
+        self._stored = False
         # self._attr_values = {k.argname: k.convert_to_datatype(v)
         #                      for k, v in attributes.items()}
-=======
-        self._stored = False
-        self._attr_values = {k.argname: k.convert_to_datatype(v)
-                             for k, v in attributes.items()}
->>>>>>> 0074ccf9
         self._neighbors = NeighborDictRel({}, self)
 
         self.__uid = uuid.uuid4() if uid is None else convert_to(uid, "UUID")
