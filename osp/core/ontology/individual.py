"""An ontology individual."""

import itertools
import logging
<<<<<<< HEAD
from abc import ABC, abstractmethod
from typing import (Any, Dict, Iterable, Iterator, List, MutableSet, Optional,
                    Set, TYPE_CHECKING, Tuple, Type, Union)
=======
from typing import (Dict, Iterable, Iterator, MutableSet, Optional, Set,
                    TYPE_CHECKING, Tuple, Union)
>>>>>>> 83eb8808

from rdflib import RDF, Literal, URIRef
from rdflib.term import Identifier

from osp.core.ontology.annotation import OntologyAnnotation
from osp.core.ontology.attribute import OntologyAttribute
from osp.core.ontology.entity import OntologyEntity
from osp.core.ontology.oclass import OntologyClass
from osp.core.ontology.relationship import OntologyRelationship
<<<<<<< HEAD
from osp.core.utils.datatypes import (
    UID, RDFCompatibleType, RDF_COMPATIBLE_TYPES, Triple)
=======
from osp.core.ontology.utils import DataStructureSet
>>>>>>> 83eb8808

if TYPE_CHECKING:
    from osp.core.session.session import Session

logger = logging.getLogger(__name__)


class OntologyIndividual(OntologyEntity):
    """An ontology individual."""

    rdf_identifier = Identifier

    # Public API
    # ↓ ------ ↓

    @property
    def oclass(self) -> Optional[OntologyClass]:
        """Get the ontology class of the ontology individual.

        Returns:
            The ontology class of the ontology individual. If the individual
            belongs to multiple classes, then ONLY ONE of them is returned.
            When the ontology individual does not belong to any ontology class.
        """
        oclasses = self.oclasses
        return oclasses[0] if oclasses else None

    @oclass.setter
    def oclass(self, value: OntologyClass) -> None:
        """Set the ontology class of the ontology individual.

        Args:
            value: The new ontology class of the ontology individual.
        """
        self.oclasses = {value}

    @property
    def oclasses(self) -> Tuple[OntologyClass]:
        """Get the ontology classes of this ontology individual.

        Returns:
            A tuple with all the ontology classes of the ontology
            individual. When the individual has no classes, the tuple is empty.
        """
        return tuple(self.session.ontology.from_identifier(o)
                     for o in self.session.graph.objects(self.identifier,
                                                         RDF.type))

    @oclasses.setter
    def oclasses(self, value: Iterable[OntologyClass]) -> None:
        """Set the ontology classes of this ontology individual.

        Args:
            value: New ontology classes of the ontology individual.
        """
        identifiers = set()
        for x in value:
            if not isinstance(x, OntologyClass):
                raise TypeError(f"Expected {OntologyClass}, not {type(x)}.")
            identifiers.add(x.identifier)
        self.session.graph.remove((self.identifier, RDF.type, None))
        for x in identifiers:
            self.session.graph.add((self.identifier, RDF.type, x))

    def is_a(self, oclass: OntologyClass) -> bool:
        """Check if the individual is an instance of the given ontology class.

        Args:
            oclass: The ontology class to test against.

        Returns:
            Whether the ontology individual is an instance of such ontology
                class.
        """
        return any(oc in oclass.subclasses for oc in self.oclasses)

    def __dir__(self) -> Iterable[str]:
        """Show the individual's attributes as autocompletion suggestions."""
        result = iter(())
        attributes_and_namespaces = (
            (attr, ns)
            for oclass in self.oclasses
            for attr in oclass.attribute_declaration.keys()
            for ns in attr.session.namespaces
            if attr in ns
        )
        for attribute, namespace in attributes_and_namespaces:
            if namespace.reference_style:
                result = itertools.chain(
                    result,
                    attribute.iter_labels(return_literal=False)
                )
            else:
                result = itertools.chain(
                    result,
                    (attribute.iri[len(namespace.iri):], )
                )
        return itertools.chain(super().__dir__(), result)

    def __getattr__(self, name: str) -> RDFCompatibleType:
        """Retrieve an attribute whose domain matches the individual's oclass.

        Args:
            name: The name of the attribute.

        Raises:
            AttributeError: Unknown attribute name.

        Returns:
            The value of the attribute (a python object).
        """
        # TODO: The current behavior is to fail with non functional attributes.
        #  However, the check is based on the amount of values set for an
        #  attribute and not its definition as functional or non-functional
        #  in the ontology.
        # TODO: If an attribute whose domain is not explicitly specified was
        #  already fixed with __setitem__, then this should also give back
        #  such attributes.
        attr = self._get_ontology_attribute_by_name(name)
        values = self._attribute_value_generator(attr)
        value = next(values, None)
        if next(values, None) is not None:
            raise RuntimeError(f"Tried to fetch values of a "
                               f"non-functional attribute {attr} using "
                               f"the dot notation. This is not "
                               f"supported. "
                               f"\n \n"
                               f"Please use subscript "
                               f"notation instead for such attributes: "
                               f"my_cuds[{attr}]. This will return a set "
                               f"of values instead of a single one")
        return value

    def __setattr__(self, name: str,
                    value: Optional[
                        Union[RDFCompatibleType,
                              Set[RDFCompatibleType]]
                    ]) -> None:
        """Set the value(s) of an attribute.

        Args:
            name: The name of the attribute.
            value: The new value(s).

        Raises:
            AttributeError: Unknown attribute name.
        """
        # TODO: prohibit assignment of multiple values to functional
        #  attributes and/or attributes with cardinality constraints that
        #  forbid more than one value.
        if name.startswith("_"):
            super().__setattr__(name, value)
            return

        try:
            attr = self._get_ontology_attribute_by_name(name)
            value = value if value is not None else set()
            value = {value} \
                if not isinstance(value, (Set, MutableSet)) \
                else value
            # Apparently instances of MutableSet are not instances of Set.
            self._set_attributes(attr, value)
        except AttributeError as e:
            # Might still be an attribute of a subclass of OntologyIndividual.
            if hasattr(self, name):
                super().__setattr__(name, value)
            else:
                raise e

<<<<<<< HEAD
    def __getitem__(
            self,
            value: Union[OntologyAttribute, OntologyRelationship,
                         OntologyAnnotation,
                         Tuple[Union[OntologyAttribute, OntologyRelationship,
                                     OntologyAnnotation],
                               slice,
                               ]
                         ]
    ) -> Optional[Union[
        OntologyAnnotation,                     # Annotation Properties
        OntologyAttribute,                      # Annotation Properties
        'OntologyClass',                        # Annotation Properties
        'OntologyIndividual',                   # Object Properties,
                                                # Annotation Properties
        OntologyRelationship,                   # Annotation Properties
        RDFCompatibleType,                      # Datatype Properties,
                                                # Annotation Properties
        'OntologyIndividual._AttributeSet',     # Datatype Properties
        'OntologyIndividual._RelationshipSet',  # Object Properties
        'OntologyIndividual._AnnotationSet',    # Annotation Properties
        URIRef,                                 # Annotation Properties
    ]]:
=======
    def __getitem__(self,
                    value: Union['OntologyAttribute',
                                 'OntologyRelationship',
                                 Tuple[
                                     Union['OntologyAttribute',
                                           'OntologyRelationship'],
                                     slice]]) \
            -> Optional[
                Union['OntologyIndividual._AttributeSet',
                      'OntologyIndividual._RelationshipSet',
                      'OntologyIndividual',
                      RDFCompatibleType]]:
>>>>>>> 83eb8808
        """Retrieve linked ontology individuals or attribute values.

        The subscripting syntax `individual[rel]` allows:
        - When `rel` is an OntologyRelationship, to obtain ONLY ONE
          (non-deterministic) ontology individual of all the ontology
          individuals linked to `individual` through the `rel` relationship.
        - When `rel` is an OntologyAttribute, to obtain ONLY ONE
          (non-deterministic) value of such attribute.
        - When `rel` is an OntologyAnnotation, to obtain ONLY ONE
          (non-deterministic) annotation value from all the annotation values
          linked to `individual` through the `rel` annotation property.

        The subscripting syntax `individual[rel, :]` allows:
        - When `rel` is an OntologyRelationship, to obtain a set containing
          all ontology individuals objects that are connected to `individual`
          through rel. Such set can be modified in-place to modify the
          existing connections.
        - When `rel` is an OntologyAttribute, to obtain a set containing all
          the values assigned to the specified attribute. Such set can be
          modified in-place to change the assigned values.
<<<<<<< HEAD
        - When `rel` is an OntologyAnnotation, to obtain a set containing
          all the annotation values assigned to the specified annotation
          property. Such set can be modified in-place to modify the existing
          connections.
=======
        - When `rel` is an OntologyRelationship, to obtain a set containing
          all the ontology individuals that are connected to `individual`
          through rel. Such set can be modified in-place to modify the
          existing connections.
>>>>>>> 83eb8808

        The reason why a set is returned and not a list, or any other
        container allowing repeated elements, is that the underlying RDF
        graph does not accept duplicate statements.

        Args:
            value: Two possibilities,
<<<<<<< HEAD
                - Just an ontology relationship, an ontology attribute,
                  or an ontology annotation (OWL datatype property,
                  OWL object property, OWL annotation property). Then only one
                  ontology individual, attribute value or annotation value is
                  returned.
=======
                - Just an ontology attribute or an ontology relationship
                  (OWL datatype property, OWL object property). Then only one
                  ontology individual or attribute value is returned.
>>>>>>> 83eb8808
                - A tuple (multiple keys specified). The first element of the
                  tuple is expected to be such attribute, relationship,
                  or annotation property, and the second a `slice` object.
                  When `slice(None, None, None)` (equivalent to `:`) is
                  provided, a set-like object of values is returned.
                  This is the the only kind of slice supported.

        Raises:
            TypeError: Trying to use something that is neither an
                OntologyAttribute, an OntologyRelationship or an
                OntologyAnnotation as index.
            IndexError: When invalid slicing is provided.
        """
        # Translate input between brackets to slicing syntax.
        if isinstance(value, tuple):
            rel, slicing = value
        else:
            rel, slicing = value, None

        # Select the appropriate set to handle the query.
        if isinstance(rel, OntologyAttribute):
            set_class = self._AttributeSet
        elif isinstance(rel, OntologyRelationship):
<<<<<<< HEAD
            class_ = self._RelationshipSet
        elif isinstance(rel, OntologyAnnotation):
            class_ = self._AnnotationSet
=======
            set_class = self._RelationshipSet
>>>>>>> 83eb8808
        else:
            raise TypeError(f'Ontology individual indices must be ontology '
                            f'relationships, ontology attributes, '
                            f'or ontology annotations, not {type(rel)}.')

        # Return the result of the query.
        if slicing is None:
            try:
                return set(set_class(rel, self)).pop()
            except KeyError:
                return None
        elif slicing == slice(None, None, None):
            return set_class(rel, self)
        elif not isinstance(slicing, slice):
            raise IndexError(f"Invalid slicing {slicing}.")
        else:
            raise IndexError(
                f'Invalid index [{rel}, '
                f'{slicing.start if slicing.start is not None else ""}:'
                f'{slicing.stop if slicing.stop is not None else ""}'
                f'{":" if slicing.step is not None else ""}'
                f'{slicing.step if slicing.step is not None else ""}'
                f']. \n'
                f'Only slicing of the kind [{rel}, :], or no slicing, '
                f'i.e. [{rel}] is supported.')

    def __setitem__(
            self,
            rel: Union[OntologyAttribute, OntologyRelationship,
                       OntologyAnnotation],
            values: Optional[Union[
                Union[OntologyAnnotation,    # Annotation Properties
                      OntologyAttribute,     # Annotation Properties
                      'OntologyClass',       # Annotation Properties
                      'OntologyIndividual',  # Object Properties,
                                             # Annotation Properties
                      OntologyRelationship,  # Annotation Properties
                      RDFCompatibleType,     # Datatype Properties,
                                             # Annotation Properties
                      URIRef,                # Annotation Properties
                      Literal,               # Annotation Properties
                      ],
                Set[Union[
                    OntologyAnnotation,      # Annotation Properties
                    OntologyAttribute,       # Annotation Properties
                    OntologyClass,           # Annotation Properties
                    'OntologyIndividual',    # Object Properties,
                                             # Annotation Properties
                    OntologyRelationship,    # Annotation Properties
                    RDFCompatibleType,       # Datatype Properties,
                                             # Annotation Properties
                    URIRef,                  # Annotation Properties
                    Literal,                 # Annotation Properties
                ]],
            ]]
    ) -> None:
        """Manages both individuals object properties and data properties.

        The subscripting syntax `individual[rel] = ` allows,

        - When `rel` is an OntologyRelationship, to replace the list of
          ontology individuals that are connected to `individual` through rel.
        - When `rel` is an OntologyAttribute, to replace the values of
          such attribute.
        - When `rel` is an OntologyAnnotation, to replace the annotation
          values of such annotation property.

        The subscripting syntax `individual[rel, :] = `, even though not
        considered on the type hints is also accepted. However, but the effect
        it produces is the same. It is nevertheless required with in-place
        operators such as `+=` or `&=` if one wants to operate on the set of
        attributes values rather than on the attribute. See the docstring of
        `__getitem__` for more details.

        This function only accepts hashable objects as input, as the
        underlying RDF graph does not accept duplicate statements.

        Args:
            rel: Either an ontology attribute, an ontology relationship or
                an ontology annotation (OWL datatype property, OWL object
                property).
            values: Either a single element compatible with the OWL standard
                (this includes ontology individuals objects) or a set of such
                elements.

        Raises:
            TypeError: Trying to assign attributes using an object property,
                trying to assign ontology individuals using a data property,
                trying to use something that is neither an OntologyAttribute
                or an OntologyRelationship as index.
        """
        # Get relationship from input between brackets. Slices are ignored.
        if isinstance(rel, tuple) and rel[1] == slice(None, None, None):
            rel = rel[0]
<<<<<<< HEAD

        # Put values in set form.
        values = values or set()
        # Apparently instances of MutableSet are not instances of Set.
=======
        values = values if values is not None else set()
>>>>>>> 83eb8808
        values = {values} \
            if not isinstance(values, (Set, MutableSet)) \
            else values

        # Classify the values.
        values = self._classify_annotation_values(values)

        # Prevent illegal assignments.
        if isinstance(rel, OntologyRelationship):
            if ((len(values) > 0 and OntologyIndividual not in values)
                    or len(values) > 1):
                raise TypeError(f'Trying to assign python objects which are '
                                f'not ontology individuals using an object '
                                f'property {rel}.')
        elif isinstance(rel, OntologyAttribute):
            if ((len(values) > 0
                 and all(x not in values
                         for x in (RDF_COMPATIBLE_TYPES, Literal)))
                    or len(values) > 2):
                raise TypeError(f'Trying to assign python objects which '
                                f'cannot be interpreted as literals '
                                f'using a data property {rel}.')
        elif isinstance(rel, OntologyAnnotation):
            pass
        else:
            raise TypeError(f'Expected one of %s, not {type(rel)}.'
                            % ', '.join(map(str,
                                            [OntologyAnnotation,
                                             OntologyAttribute,
                                             OntologyRelationship]))
                            )

        # Perform assignments.
        if isinstance(rel, OntologyRelationship):
            individuals_set = set(values.get(OntologyIndividual, set()))
            existing_set = set(self._iter(rel=rel))
            to_connect = individuals_set - existing_set
            for individual in to_connect:
                self._connect(individual, rel=rel)
            to_disconnect = existing_set - individuals_set
            for individual in to_disconnect:
                self._disconnect(individual, rel=rel)
        elif isinstance(rel, OntologyAttribute):
            self._set_attributes(rel,
                                 set(values.get(RDF_COMPATIBLE_TYPES, set()))
                                 | set(values.get(Literal, set())))
        elif isinstance(rel, OntologyAnnotation):
            self._set_annotations(rel, values)
        else:
            raise TypeError(f'Ontology individual indices must be ontology '
                            f'relationships, ontology attributes or ontology '
                            f'annotations not {type(rel)}.')

    def __delitem__(self, rel: Union[OntologyAnnotation,
                                     OntologyAttribute,
                                     OntologyRelationship]):
        """Delete all objects attached through rel.

        Args:
            rel: Either an ontology attribute, an ontology relationship or
                an ontology annotation (OWL datatype property, OWL object
                property, OWL annotation property).
        """
        self.__setitem__(rel=rel, values=set())

    # ↑ ------ ↑
    # Public API

    class _ObjectSet(DataStructureSet):
        """A set interface to an ontology individual's neighbors.

        This class looks like and acts like the standard `set`, but it
        is a template to implement classes that use either the attribute
        interface or the methods `_connect`, `_disconnect` and `_iter` from
        the ontology individual.

        When an instance is read or when it is modified in-place,
        the interfaced methods are used to reflect the changes.

        This class does not hold any object-related information itself, thus
        it is safe to spawn multiple instances linked to the same property
        and ontology individual (when single-threading).
        """
        _predicate: Union[OntologyAttribute, OntologyRelationship,
                          OntologyAnnotation]
        _individual: "OntologyIndividual"

        def __init__(self,
                     predicate: Union[OntologyAttribute,
                                      OntologyRelationship,
                                      OntologyAnnotation],
                     individual: "OntologyIndividual"):
            """Fix the linked property and CUDS object."""
            self._individual = individual
            self._predicate = predicate
            super().__init__()

        def __repr__(self) -> str:
            """Return repr(self)."""
<<<<<<< HEAD
            return self._underlying_set.__repr__() \
                + f' <({self._predicate.__repr__()}) of ontology individual ' \
=======
            return super().__repr__() \
                + f' <{self._predicate} of ontology individual ' \
>>>>>>> 83eb8808
                  f'{self._individual}>'

    def _get_direct_superclasses(self) -> Iterable['OntologyEntity']:
        return (x for oclass in self.oclasses
                for x in oclass.direct_superclasses)

    def _get_direct_subclasses(self) -> Iterable['OntologyEntity']:
        return (x for oclass in self.oclasses
                for x in oclass.direct_subclasses)

    def _get_superclasses(self) -> Iterable['OntologyEntity']:
        return (x for oclass in self.oclasses
                for x in oclass.superclasses)

    def _get_subclasses(self) -> Iterable['OntologyEntity']:
        return (x for oclass in self.oclasses
                for x in oclass.subclasses)

    # Relationship handling
    # ↓ ----------------- ↓

    def _connect(self,
                 other: "OntologyIndividual",
                 rel: OntologyRelationship) -> 'OntologyIndividual':
        """Connect an ontology individual to this one.

        If the connected object is associated with the same session, only a
        link is created. Otherwise, the information associated with the
        connected object is added to the session of this ontology individual.

        Args:
            other: The ontology individual to connect.
            rel: The relationship to use.

        Raises:
            TypeError: No relationship given.

        Returns:
            The ontology individual that has been connected,
            associated with the session of the current ontology individual
            object.
        """
        self.session.merge(other)
        self.session.graph.add(
            (self.identifier, rel.identifier, other.identifier))
        return self.session.from_identifier(other.identifier)

    def _disconnect(self,
                    other: Optional["OntologyIndividual"] = None,
                    rel: Optional[OntologyRelationship] = None):
        """Disconnect ontology individuals from this one.

        Args:
            other: The ontology individual to disconnect. When not
                specified, this ontology individual will be disconnected
                from all connected individuals
            rel: This ontology individual will be disconnected from `other`
                for relationship `rel`. When not specified, this ontology
                individual will be disconnected from `other` for all
                relationships.
        """
        self.session.graph.remove(
            (self.identifier,
             rel.identifier if rel is not None else None,
             other.identifier if other is not None else None))

    def _iter(self,
              rel: Optional[OntologyRelationship] = None,
              oclass: Optional[OntologyClass] = None,
              return_rel: bool = False) \
            -> Iterator["OntologyIndividual"]:
        """Iterate over the connected ontology individuals.

        Args:
            rel: Only return ontology individuals which are connected by
                the given relationship. Defaults to None (any relationship).
            oclass: Only return ontology individuals which belong to the
                given ontology class. Defaults to None (any class).
            return_rel: Whether to return the connecting
                relationship. Defaults to False.

        Returns:
            Iterator with the queried ontology individuals.
        """
        entities_and_relationships = (
            (self.session.from_identifier(o), self.session.from_identifier(p))
            for s, p, o in self.session.graph.triples(
                (self.identifier,
                 rel.identifier if rel is not None else None,
                 None))
        )
        if oclass:
            entities_and_relationships = (
                (entity, relationship)
                for entity, relationship in entities_and_relationships
                if oclass == entity)

        if return_rel:
            yield from entities_and_relationships
        else:
            yield from map(lambda x: x[0], entities_and_relationships)

    class _RelationshipSet(_ObjectSet):
        """A set interface to an ontology individual's relationships.

        This class looks like and acts like the standard `set`, but it
        is an interface to the `_connect`, `_disconnect` and `_iter` methods.

        When an instance is read, the method `_iter` is used to fetch the
        data. When it is modified in-place, the methods `_connect` and
        `_disconnect` are used to reflect the changes.

        This class does not hold any relationship-related information itself,
        thus it is safe to spawn multiple instances linked to the same
        relationship and ontology individual (when single-threading).
        """
        _predicate: OntologyRelationship
        _individual: "OntologyIndividual"

        def __init__(self,
                     relationship: OntologyRelationship,
                     individual: 'OntologyIndividual'):
            """Fix the liked OntologyRelationship and ontology individual."""
            super().__init__(relationship, individual)

        @property
        def _underlying_set(self) -> Set['OntologyIndividual']:
            """The individuals assigned to relationship`self._predicate`.

            Returns:
                The mentioned underlying set.
            """
            return set(self._individual._iter(rel=self._predicate))

<<<<<<< HEAD
        def __init__(self,
                     relationship: OntologyRelationship,
                     individual: "OntologyIndividual"):
            """Fix the liked OntologyAttribute and CUDS object."""
            super().__init__(relationship, individual)

        def __len__(self) -> int:
            """Return len(self)."""
            return sum(1 for _ in self._individual._iter(rel=self._predicate))

        def __and__(self, other: set) -> Set['OntologyIndividual']:
            """Return self&other."""
            return super().__and__(other)

        def __ior__(self, other: Set['OntologyIndividual']):
            """Return self|=other."""
            # TODO: Avoid the for loop by finding a way to roll back the
            #  added CUDS?
=======
        def update(self, other: Iterable['OntologyIndividual']) -> None:
            """Update the set with the union itself and other."""
>>>>>>> 83eb8808
            for individual in other:
                self._individual._connect(individual, rel=self._predicate)

        def intersection_update(self, other: Iterable['OntologyIndividual'])\
                -> None:
            """Update the set with the intersection of itself and another."""
            underlying_set = self._underlying_set
            intersection = underlying_set.intersection(other)
            removed = underlying_set.difference(intersection)
            for individual in removed:
                self._individual._disconnect(individual, rel=self._predicate)

        def difference_update(self, other: Iterable['OntologyIndividual']) \
                -> None:
            """Remove all elements of another set from this set."""
            to_remove = self._underlying_set & set(other)
            for individual in to_remove:
                self._individual._disconnect(individual, rel=self._predicate)

        def symmetric_difference_update(self,
                                        other: Iterable['OntologyIndividual'])\
                -> None:
            """Update with the symmetric difference of it and another."""
            result = self._underlying_set ^ set(other)
            to_add = result.difference(self._underlying_set)
            to_remove = self._underlying_set.difference(result)
            for individual in to_remove:
                self._individual._disconnect(individual, rel=self._predicate)
            for individual in to_add:
                self._individual._connect(individual, rel=self._predicate)

    # ↑ ----------------- ↑
    # Relationship handling

    # Annotation handling
    # ↓ --------------- ↓

    class _AnnotationSet(_ObjectSet, MutableSet):
        _predicate: OntologyAnnotation
        _individual: "OntologyIndividual"

        @property
        def _underlying_set(self) -> Set[Union[
            OntologyAnnotation,
            OntologyAttribute,
            OntologyClass,
            'OntologyIndividual',
            OntologyRelationship,
            RDFCompatibleType,
            URIRef,
        ]]:
            """The set of values assigned to the linked annotation.

            Returns:
                The mentioned underlying set.
            """
            return set(
                self._individual._annotation_value_generator(
                    annotation=self._predicate
                ))

        def __init__(self,
                     annotation: OntologyAnnotation,
                     individual: "OntologyIndividual") -> None:
            """Fix the linked OntologyAnnotation and ontology individual."""
            super().__init__(annotation, individual)

        def __len__(self):
            """Return len(self)."""
            return sum(
                1 for _ in self._individual._annotation_value_generator(
                    annotation=self._predicate))

        def __ior__(self,
                    other: Set[Union[
                        OntologyAnnotation,
                        OntologyAttribute,
                        OntologyClass,
                        'OntologyIndividual',
                        OntologyRelationship,
                        RDFCompatibleType,
                        URIRef,
                    ]]) -> 'OntologyIndividual._AnnotationSet':
            """Return self|=other."""
            self._individual._set_annotations(annotation=self._predicate,
                                              values=self | other)
            return self

        def __iand__(self,
                     other: Set[Union[
                         OntologyAnnotation,
                         OntologyAttribute,
                         OntologyClass,
                         'OntologyIndividual',
                         OntologyRelationship,
                         RDFCompatibleType,
                         URIRef,
                     ]]) -> 'OntologyIndividual._AnnotationSet':
            """Return self&=other."""
            self._individual._set_annotations(annotation=self._predicate,
                                              values=self & other)
            return self

        def __ixor__(self,
                     other: Set[Union[
                         OntologyAnnotation,
                         OntologyAttribute,
                         OntologyClass,
                         'OntologyIndividual',
                         OntologyRelationship,
                         RDFCompatibleType,
                         URIRef,
                     ]]) -> 'OntologyIndividual._AnnotationSet':
            """Return self^=other."""
            self._individual._set_annotations(annotation=self._predicate,
                                              values=self ^ other)
            return self

        def __isub__(self,
                     other: Any) -> 'OntologyIndividual._AnnotationSet':
            """Return self-=other."""
            if isinstance(other, (Set, MutableSet)):
                # Apparently instances of MutableSet are not instances of Set.
                self._individual._set_annotations(annotation=self._predicate,
                                                  values=self - other)
            else:
                self._individual._set_annotations(annotation=self._predicate,
                                                  values=self - {other})
            return self

        def clear(self) -> None:
            """Remove all elements from this set.

            This also removed all the values assigned to the annotation
            linked to this set for the individual linked to this set.
            """
            self._individual._set_annotations(annotation=self._predicate,
                                              values=set())

        def pop(self) -> Union[
            OntologyAnnotation,
            OntologyAttribute,
            OntologyClass,
            'OntologyIndividual',
            OntologyRelationship,
            RDFCompatibleType,
            URIRef,
        ]:
            """Remove and return an arbitrary set element.

            Raises KeyError if the set is empty.
            """
            result = self._underlying_set.pop()
            self._individual._set_annotations(annotation=self._predicate,
                                              values=self - {result})
            return result

        def difference_update(self, other: Iterable):
            """Remove all elements of another set from this set."""
            self._individual._set_annotations(annotation=self._predicate,
                                              values=self - set(other))

        def discard(self, other: Any):
            """Remove an element from a set if it is a member.

            If the element is not a member, do nothing.
            """
            self._individual._set_annotations(annotation=self._predicate,
                                              values=self - {other})

        def intersection(self, other: set) -> Set[Union[
            OntologyAnnotation,
            OntologyAttribute,
            OntologyClass,
            'OntologyIndividual',
            OntologyRelationship,
            RDFCompatibleType,
            URIRef,
        ]]:
            """Return the intersection of two sets as a new set.

            (i.e. all elements that are in both sets.)
            """
            return super().intersection(other)

        def remove(self, other: Any):
            """Remove an element from a set; it must be a member.

            If the element is not a member, raise a KeyError.
            """
            if other in self._underlying_set:
                self._individual._set_annotations(annotation=self._predicate,
                                                  values=self - {other})
            else:
                raise KeyError(f"{other}")

        def update(self, other: Iterable):
            """Update a set with the union of itself and others."""
            self._individual._set_annotations(annotation=self._predicate,
                                              values=self | set(other))

    @staticmethod
    def _classify_annotation_values(
            values: Set[Union[
                OntologyAnnotation,      # Annotation Properties
                OntologyAttribute,       # Annotation Properties
                OntologyClass,           # Annotation Properties
                'OntologyIndividual',    # Object Properties,
                                         # Annotation Properties
                OntologyRelationship,    # Annotation Properties
                RDFCompatibleType,       # Datatype Properties,
                                         # Annotation Properties
                URIRef,                  # Annotation Properties
                Literal,                 # Annotation Properties
            ]]
    ):
        values = {type_: tuple(filter(lambda x: isinstance(x, type_), values))
                  for type_ in (OntologyAnnotation, OntologyAttribute,
                                OntologyClass, OntologyIndividual,
                                OntologyRelationship, RDF_COMPATIBLE_TYPES,
                                URIRef, Literal)}
        values = {key: value
                  for key, value in values.items()
                  if value}
        return values

    def _set_annotations(self,
                         annotation: OntologyAnnotation,
                         values: Union[
                             Dict[
                                 Union[
                                     Type[OntologyAnnotation],
                                     Type[OntologyAttribute],
                                     Type[OntologyClass],
                                     Type['OntologyIndividual'],
                                     Type[OntologyRelationship],
                                     Type[Literal],
                                     Type[RDFCompatibleType],
                                     Type[URIRef],
                                 ],
                                 Union[
                                     Iterable[OntologyAnnotation],
                                     Iterable[OntologyAttribute],
                                     Iterable[OntologyClass],
                                     Iterable['OntologyIndividual'],
                                     Iterable[OntologyRelationship],
                                     Iterable[Literal],
                                     Iterable[RDFCompatibleType],
                                     Iterable[URIRef]
                                 ],
                             ],
                             Set[Union[
                                 OntologyAnnotation,
                                 OntologyAttribute,
                                 OntologyClass,
                                 'OntologyIndividual',
                                 OntologyRelationship,
                                 RDFCompatibleType,
                                 URIRef,
                                 Literal,
                             ]]
                         ]) -> None:
        if not isinstance(values, dict):
            values = self._classify_annotation_values(values)

        self.session.graph.remove((self.iri, annotation.iri, None))
        for value in itertools.chain(*(values.get(key, set())
                                       for key in (OntologyAnnotation,
                                                   OntologyAttribute,
                                                   OntologyClass,
                                                   OntologyIndividual,
                                                   OntologyRelationship))
                                     ):
            self.session.graph.add((self.iri, annotation.iri, value.iri))
        for value in values.get(Literal, set()):
            self.session.graph.add(
                (self.iri, annotation.iri,
                 value)
            )
        for value in values.get(RDF_COMPATIBLE_TYPES, set()):
            self.session.graph.add(
                (self.iri, annotation.iri,
                 Literal(value))
            )
        for value in values.get(URIRef, set()):
            self.session.graph.add((self.iri, annotation.iri, value))

    def _annotation_value_generator(self,
                                    annotation: OntologyAnnotation) \
            -> Iterator[Union[
                OntologyAnnotation,
                OntologyAttribute,
                OntologyClass,
                'OntologyIndividual',
                OntologyRelationship,
                RDFCompatibleType,
                URIRef
            ]]:
        for obj in self.session.graph.objects(self.iri, annotation.iri):
            if isinstance(obj, URIRef):
                try:
                    yield self.session.from_identifier(obj)
                    continue
                except KeyError:
                    pass
                try:
                    yield self.session.ontology.from_identifier(obj)
                    continue
                except KeyError:
                    pass
                yield obj
            elif isinstance(obj, Literal):
                yield obj.toPython()

    # ↑ --------------- ↑
    # Annotation handling

    # Attribute handling
    # ↓ -------------- ↓

    def get_attributes(self) -> Dict[OntologyAttribute,
                                     Set[RDFCompatibleType]]:
        """Get the attributes of this individual as a dictionary."""
        return {attribute: set(value_generator)
                for attribute, value_generator
                in self._attribute_and_value_generator()}

    def _get_ontology_attribute_by_name(self, name: str) -> OntologyAttribute:
        """Get an attribute of this individual by name."""
        attributes_and_reference_styles = (
            (attr, ns.reference_style)
            for oclass in self.oclasses
            for attr in oclass.attribute_declaration.keys()
            for ns in attr.session.namespaces
            if attr in ns
        )
        for attr, reference_style in attributes_and_reference_styles:
            if any((
                    reference_style
                    and name in attr.iter_labels(return_literal=False),
                    not reference_style and str(attr.identifier).endswith(name)
            )):
                return attr
        raise AttributeError(name)

    def _add_attributes(self,
                        attribute: OntologyAttribute,
                        values: Iterable[RDFCompatibleType]):
        """Add values to a datatype property.

        If any of the values provided in `values` have already been assigned,
        then they are simply ignored.

        Args:
            attribute: The ontology attribute to be used for assignments.
            values: An iterable of Python types that are compatible either
                with the OWL standard's data types for literals or compatible
                with OSP-core as custom data types.

        Raises:
            TypeError: When Python objects with types incompatible with the
                OWL standard or with OSP-core as custom data types are given.
        """
        # TODO: prevent the end result having more than one value than one
        #  depending on ontology cardinality restrictions and/or functional
        #  property criteria.
        values = set(values)
        for x in values:
            if not isinstance(x, RDF_COMPATIBLE_TYPES):
                raise TypeError(f"Type '{type(x)}' of object {x} cannot "
                                f"be set as attribute value, as it is "
                                f"incompatible with the OWL standard")

        for value in filter(lambda v: v is not None, values):
            self.session.graph.add(
                (self.iri, attribute.iri,
                 Literal(attribute.convert_to_datatype(value),
                         datatype=attribute.datatype)))

    def _delete_attributes(self,
                           attribute: OntologyAttribute,
                           values: Iterable[RDFCompatibleType]):
        """Remove values from a datatype property.

        If any of the values provided in `values` are not present, they are
        simply ignored.

        Args:
            attribute: The ontology attribute to be used for assignments.
            values: An iterable of Python types that are compatible either
                with the OWL standard's data types for literals or compatible
                with OSP-core as custom data types.

        Raises:
            TypeError: When Python objects with types incompatible with the
                OWL standard or with OSP-core as custom data types are given.
        """
        values = set(values)
        for x in values:
            if not isinstance(x, RDF_COMPATIBLE_TYPES):
                logger.warning(f"Type '{type(x)}' of object {x} cannot "
                               f"be an attribute value, as it is "
                               f"incompatible with the OWL standard")

        for value in values:
            self.session.graph.remove(
                (self.iri, attribute.iri,
                 Literal(attribute.convert_to_datatype(value),
                         datatype=attribute.datatype)))

    def _set_attributes(self,
                        attribute: OntologyAttribute,
                        values: Iterable[Union[RDFCompatibleType,
                                               Literal]]):
        """Replace values assigned to a datatype property.

        Args:
            attribute: The ontology attribute to be used for assignments.
            values: An iterable of Python types that are compatible either
                with the OWL standard's data types for literals or compatible
                with OSP-core as custom data types.

        Raises:
            TypeError: When Python objects with types incompatible with the
                OWL standard or with OSP-core as custom data types are given.
        """
        # TODO: prevent the end result having more than one value than one
        #  depending on ontology cardinality restrictions and/or functional
        #  property criteria.
        for x in values:
            if not isinstance(x, (RDF_COMPATIBLE_TYPES, Literal)):
                logger.warning(f"Type '{type(x)}' of object {x} cannot "
                               f"be set as attribute value, as it is "
                               f"incompatible with the OWL standard")

        self.session.graph.remove((self.iri, attribute.iri, None))
        self._add_attributes(attribute, values)

    def _attribute_value_generator(self,
                                   attribute: OntologyAttribute) \
            -> Iterator[RDFCompatibleType]:
        """Returns a generator of values assigned to the specified attribute.

        Args:
            attribute: The ontology attribute query for values.

        Returns:
            Generator that returns the attribute values.
        """
        for literal in self.session.graph.objects(self.iri, attribute.iri):
            # TODO: Recreating the literal to get a vector from
            #  literal.toPython() should not be necessary, find out why it
            #  is happening.
            literal = Literal(str(literal), datatype=literal.datatype,
                              lang=literal.language)
            yield literal.toPython()

    def _attribute_generator(self) \
            -> Iterator[OntologyAttribute]:
        """Returns a generator of the attributes of this CUDS object.

        The generator only returns the OntologyAttribute objects, NOT the
        values.

        Returns:
            Generator that returns the attributes of this CUDS object.
        """
        for predicate in self.session.graph.predicates(self.iri, None):
            try:
                obj = self.session.from_identifier(predicate)
            except KeyError:
                obj = None
            if isinstance(obj, OntologyAttribute):
                yield obj

    def _attribute_and_value_generator(self) \
            -> Iterator[Tuple[OntologyAttribute,
                              Iterator[RDFCompatibleType]]]:
        """Returns a generator of the both attributes and their values.

        Returns:
            Generator that yields tuples, where the first item is the ontology
            attribute and the second a generator of values for such attribute.
        """
        for attribute in self._attribute_generator():
            yield attribute, \
                self._attribute_value_generator(attribute)

    class _AttributeSet(_ObjectSet):
        """A set interface to an ontology individual's attributes.

        This class looks like and acts like the standard `set`, but it
        is an interface to the `_add_attributes`, _set_attributes`,
        `_delete_attributes` and `_attribute_value_generator` methods.

        When an instance is read, the method `_attribute_value_generator` is
        used to fetch the data. When it is modified in-place, the methods
        `_add_attributes`, `_set_attributes`, and `_delete_attributes` are used
        to reflect the changes.

        This class does not hold any attribute-related information itself, thus
        it is safe to spawn multiple instances linked to the same attribute
        and ontology individual (when single-threading).
        """
        _predicate: OntologyAttribute
        _individual: "OntologyIndividual"

        def __init__(self,
                     attribute: OntologyAttribute,
                     individual: "OntologyIndividual"):
            """Fix the liked OntologyAttribute and ontology individual."""
            super().__init__(attribute, individual)

        @property
        def _underlying_set(self) -> Set[RDFCompatibleType]:
            """The set of values assigned to the attribute `self._predicate`.

            Returns:
                The mentioned underlying set.
            """
            return set(
                self._individual._attribute_value_generator(
                    attribute=self._predicate))

<<<<<<< HEAD
        def __init__(self,
                     attribute: OntologyAttribute,
                     individual: "OntologyIndividual"):
            """Fix the linked OntologyAttribute and ontology individual."""
            super().__init__(attribute, individual)

        def __len__(self) -> int:
            """Return len(self)."""
            return sum(
                1 for _ in self._individual._attribute_value_generator(
                    attribute=self._predicate))

        def __and__(self, other: set) -> Set[RDFCompatibleType]:
            """Return self&other."""
            return super().__and__(other)

        def __ior__(self, other: Set[RDFCompatibleType]):
            """Return self|=other."""
=======
        def update(self, other: Iterable[RDFCompatibleType]) -> None:
            """Update the set with the union of itself and others."""
>>>>>>> 83eb8808
            self._individual._add_attributes(self._predicate, other)

        def intersection_update(self, other: Iterable[RDFCompatibleType]) ->\
                None:
            """Update the set with the intersection of itself and another."""
            underlying_set = self._underlying_set
            intersection = underlying_set.intersection(other)
            removed = underlying_set.difference(intersection)
            self._individual._delete_attributes(self._predicate, removed)

        def difference_update(self, other: Iterable[RDFCompatibleType]) -> \
                None:
            """Remove all elements of another set from this set."""
            self._individual._delete_attributes(self._predicate,
                                                self._underlying_set
                                                & set(other))

        def symmetric_difference_update(self, other: Set[RDFCompatibleType])\
                -> None:
            """Update set with the symmetric difference of it and another."""
            self._individual._set_attributes(self._predicate,
                                             self._underlying_set ^ set(other))

    # ↑ -------------- ↑
    # Attribute handling

    def __init__(self,
                 uid: Optional[UID] = None,
                 session: Optional['Session'] = None,
                 triples: Optional[Iterable[Triple]] = None,
                 merge: bool = False,
                 class_: Optional[OntologyClass] = None,
                 attributes: Optional[
                     Dict['OntologyAttribute',
                          Iterable[RDFCompatibleType]]] = None,
                 ) -> None:
        """Initialize the ontology individual."""
        if uid is None:
            uid = UID()
        elif not isinstance(uid, UID):
            raise Exception(f"Tried to initialize an ontology individual with "
                            f"uid {uid}, which is not a UID object.")
        self._ontology_classes = []
        triples = set(triples) if triples is not None else set()
        # Attribute triples.
        attributes = attributes or dict()
        triples |= set((uid.to_iri(), k.iri, Literal(k.convert_to_datatype(e),
                                                     datatype=k.datatype))
                       for k, v in attributes.items() for e in v)
        # Class triples.
        if class_:
            triples |= {(uid.to_iri(), RDF.type, class_.iri)}
            self._ontology_classes += [class_]
        # extra_class = False
        # Extra triples
        for s, p, o in triples:
            # if p == RDF.type:
            #     extra_class = True
            triples.add((s, p, o))
            # TODO: grab extra class from tbox, add it to _ontology_classes.

        # Determine whether class was assigned (currently unused).
        # class_assigned = bool(class_) or extra_class
        # if not class_assigned:
            # raise TypeError(f"No ontology class associated with {self}! "
            #                 f"Did you install the required ontology?")
            # logger.warning(f"No ontology class associated with {self}! "
            #               f"Did you install the required ontology?")
            # pass

        # When the construction is complete, the session is switched.
        super().__init__(uid, session, triples or None, merge=merge)
        logger.debug("Instantiated ontology individual %s" % self)<|MERGE_RESOLUTION|>--- conflicted
+++ resolved
@@ -2,14 +2,9 @@
 
 import itertools
 import logging
-<<<<<<< HEAD
 from abc import ABC, abstractmethod
 from typing import (Any, Dict, Iterable, Iterator, List, MutableSet, Optional,
                     Set, TYPE_CHECKING, Tuple, Type, Union)
-=======
-from typing import (Dict, Iterable, Iterator, MutableSet, Optional, Set,
-                    TYPE_CHECKING, Tuple, Union)
->>>>>>> 83eb8808
 
 from rdflib import RDF, Literal, URIRef
 from rdflib.term import Identifier
@@ -19,12 +14,9 @@
 from osp.core.ontology.entity import OntologyEntity
 from osp.core.ontology.oclass import OntologyClass
 from osp.core.ontology.relationship import OntologyRelationship
-<<<<<<< HEAD
+from osp.core.ontology.utils import DataStructureSet
 from osp.core.utils.datatypes import (
     UID, RDFCompatibleType, RDF_COMPATIBLE_TYPES, Triple)
-=======
-from osp.core.ontology.utils import DataStructureSet
->>>>>>> 83eb8808
 
 if TYPE_CHECKING:
     from osp.core.session.session import Session
@@ -194,7 +186,18 @@
             else:
                 raise e
 
-<<<<<<< HEAD
+    def __getitem__(self,
+                    value: Union['OntologyAttribute',
+                                 'OntologyRelationship',
+                                 Tuple[
+                                     Union['OntologyAttribute',
+                                           'OntologyRelationship'],
+                                     slice]]) \
+            -> Optional[
+                Union['OntologyIndividual._AttributeSet',
+                      'OntologyIndividual._RelationshipSet',
+                      'OntologyIndividual',
+                      RDFCompatibleType]]:
     def __getitem__(
             self,
             value: Union[OntologyAttribute, OntologyRelationship,
@@ -218,20 +221,6 @@
         'OntologyIndividual._AnnotationSet',    # Annotation Properties
         URIRef,                                 # Annotation Properties
     ]]:
-=======
-    def __getitem__(self,
-                    value: Union['OntologyAttribute',
-                                 'OntologyRelationship',
-                                 Tuple[
-                                     Union['OntologyAttribute',
-                                           'OntologyRelationship'],
-                                     slice]]) \
-            -> Optional[
-                Union['OntologyIndividual._AttributeSet',
-                      'OntologyIndividual._RelationshipSet',
-                      'OntologyIndividual',
-                      RDFCompatibleType]]:
->>>>>>> 83eb8808
         """Retrieve linked ontology individuals or attribute values.
 
         The subscripting syntax `individual[rel]` allows:
@@ -252,17 +241,10 @@
         - When `rel` is an OntologyAttribute, to obtain a set containing all
           the values assigned to the specified attribute. Such set can be
           modified in-place to change the assigned values.
-<<<<<<< HEAD
         - When `rel` is an OntologyAnnotation, to obtain a set containing
           all the annotation values assigned to the specified annotation
           property. Such set can be modified in-place to modify the existing
           connections.
-=======
-        - When `rel` is an OntologyRelationship, to obtain a set containing
-          all the ontology individuals that are connected to `individual`
-          through rel. Such set can be modified in-place to modify the
-          existing connections.
->>>>>>> 83eb8808
 
         The reason why a set is returned and not a list, or any other
         container allowing repeated elements, is that the underlying RDF
@@ -270,17 +252,11 @@
 
         Args:
             value: Two possibilities,
-<<<<<<< HEAD
                 - Just an ontology relationship, an ontology attribute,
                   or an ontology annotation (OWL datatype property,
                   OWL object property, OWL annotation property). Then only one
                   ontology individual, attribute value or annotation value is
                   returned.
-=======
-                - Just an ontology attribute or an ontology relationship
-                  (OWL datatype property, OWL object property). Then only one
-                  ontology individual or attribute value is returned.
->>>>>>> 83eb8808
                 - A tuple (multiple keys specified). The first element of the
                   tuple is expected to be such attribute, relationship,
                   or annotation property, and the second a `slice` object.
@@ -304,13 +280,9 @@
         if isinstance(rel, OntologyAttribute):
             set_class = self._AttributeSet
         elif isinstance(rel, OntologyRelationship):
-<<<<<<< HEAD
-            class_ = self._RelationshipSet
+            set_class = self._RelationshipSet
         elif isinstance(rel, OntologyAnnotation):
-            class_ = self._AnnotationSet
-=======
-            set_class = self._RelationshipSet
->>>>>>> 83eb8808
+            set_class = self._AnnotationSet
         else:
             raise TypeError(f'Ontology individual indices must be ontology '
                             f'relationships, ontology attributes, '
@@ -405,14 +377,10 @@
         # Get relationship from input between brackets. Slices are ignored.
         if isinstance(rel, tuple) and rel[1] == slice(None, None, None):
             rel = rel[0]
-<<<<<<< HEAD
 
         # Put values in set form.
-        values = values or set()
+        values = values if values is not None else set()
         # Apparently instances of MutableSet are not instances of Set.
-=======
-        values = values if values is not None else set()
->>>>>>> 83eb8808
         values = {values} \
             if not isinstance(values, (Set, MutableSet)) \
             else values
@@ -512,13 +480,8 @@
 
         def __repr__(self) -> str:
             """Return repr(self)."""
-<<<<<<< HEAD
-            return self._underlying_set.__repr__() \
+            return super().__repr__() \
                 + f' <({self._predicate.__repr__()}) of ontology individual ' \
-=======
-            return super().__repr__() \
-                + f' <{self._predicate} of ontology individual ' \
->>>>>>> 83eb8808
                   f'{self._individual}>'
 
     def _get_direct_superclasses(self) -> Iterable['OntologyEntity']:
@@ -542,7 +505,7 @@
 
     def _connect(self,
                  other: "OntologyIndividual",
-                 rel: OntologyRelationship) -> 'OntologyIndividual':
+                 rel: OntologyRelationship) -> "OntologyIndividual":
         """Connect an ontology individual to this one.
 
         If the connected object is associated with the same session, only a
@@ -645,7 +608,7 @@
             super().__init__(relationship, individual)
 
         @property
-        def _underlying_set(self) -> Set['OntologyIndividual']:
+        def _underlying_set(self) -> Set["OntologyIndividual"]:
             """The individuals assigned to relationship`self._predicate`.
 
             Returns:
@@ -653,29 +616,8 @@
             """
             return set(self._individual._iter(rel=self._predicate))
 
-<<<<<<< HEAD
-        def __init__(self,
-                     relationship: OntologyRelationship,
-                     individual: "OntologyIndividual"):
-            """Fix the liked OntologyAttribute and CUDS object."""
-            super().__init__(relationship, individual)
-
-        def __len__(self) -> int:
-            """Return len(self)."""
-            return sum(1 for _ in self._individual._iter(rel=self._predicate))
-
-        def __and__(self, other: set) -> Set['OntologyIndividual']:
-            """Return self&other."""
-            return super().__and__(other)
-
-        def __ior__(self, other: Set['OntologyIndividual']):
-            """Return self|=other."""
-            # TODO: Avoid the for loop by finding a way to roll back the
-            #  added CUDS?
-=======
         def update(self, other: Iterable['OntologyIndividual']) -> None:
             """Update the set with the union itself and other."""
->>>>>>> 83eb8808
             for individual in other:
                 self._individual._connect(individual, rel=self._predicate)
 
@@ -1105,6 +1047,7 @@
         # TODO: prevent the end result having more than one value than one
         #  depending on ontology cardinality restrictions and/or functional
         #  property criteria.
+        values = set(values)
         for x in values:
             if not isinstance(x, (RDF_COMPATIBLE_TYPES, Literal)):
                 logger.warning(f"Type '{type(x)}' of object {x} cannot "
@@ -1200,29 +1143,8 @@
                 self._individual._attribute_value_generator(
                     attribute=self._predicate))
 
-<<<<<<< HEAD
-        def __init__(self,
-                     attribute: OntologyAttribute,
-                     individual: "OntologyIndividual"):
-            """Fix the linked OntologyAttribute and ontology individual."""
-            super().__init__(attribute, individual)
-
-        def __len__(self) -> int:
-            """Return len(self)."""
-            return sum(
-                1 for _ in self._individual._attribute_value_generator(
-                    attribute=self._predicate))
-
-        def __and__(self, other: set) -> Set[RDFCompatibleType]:
-            """Return self&other."""
-            return super().__and__(other)
-
-        def __ior__(self, other: Set[RDFCompatibleType]):
-            """Return self|=other."""
-=======
         def update(self, other: Iterable[RDFCompatibleType]) -> None:
             """Update the set with the union of itself and others."""
->>>>>>> 83eb8808
             self._individual._add_attributes(self._predicate, other)
 
         def intersection_update(self, other: Iterable[RDFCompatibleType]) ->\
