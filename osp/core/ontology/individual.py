--- conflicted
+++ resolved
@@ -1119,7 +1119,9 @@
                 if not isinstance(x, ATTRIBUTE_VALUE_TYPES):
                     raise TypeError(f"Type '{type(x)}' of object {x} cannot "
                                     f"be set as attribute value, as it is "
-                                    f"incompatible with the OWL standard")
+                                    f"either incompatible with the OWL "
+                                    f"standard or not yet supported by "
+                                    f"OSP-core.")
             return func(self, attribute, values, *args, **kwargs)
         return wrapper
 
@@ -1146,23 +1148,9 @@
             TypeError: When Python objects with types incompatible with the
                 OWL standard or with OSP-core as custom data types are given.
         """
-<<<<<<< HEAD
         # TODO: prevent the end result having more than one value depending on
         #  ontology cardinality restrictions and/or functional property
         #  criteria.
-=======
-        # TODO: prevent the end result having more than one value than one
-        #  depending on ontology cardinality restrictions and/or functional
-        #  property criteria.
-        values = set(values)
-        for x in values:
-            if not isinstance(x, RDF_COMPATIBLE_TYPES):
-                raise TypeError(f"Type '{type(x)}' of object {x} cannot "
-                                f"be set as attribute value, as it is either"
-                                f"incompatible with the OWL standard or not "
-                                f"yet supported by OSP-core.")
-
->>>>>>> 9eb1bac7
         for value in filter(lambda v: v is not None, values):
             self.session.graph.add(
                 (self.iri, attribute.iri,
