"""The parser used to parse OWL ontologies in RDF format."""

import os
import rdflib
import logging
import yaml
import requests
import tempfile
from osp.core.ontology.cuba import rdflib_cuba
from osp.core.ontology.namespace import OntologyNamespace
from osp.core.ontology.yml.yml_parser import YmlParser

logger = logging.getLogger(__name__)

IDENTIFIER_KEY = "identifier"
RDF_FILE_KEY = "ontology_file"
NAMESPACES_KEY = "namespaces"
ACTIVE_REL_KEY = "active_relationships"
DEFAULT_REL_KEY = "default_relationship"
FILE_FORMAT_KEY = "format"
REQUIREMENTS_KEY = "requirements"
REFERENCE_STYLE_KEY = "reference_by_label"
FILE_HANDLER_KEY = "file"
ALL_KEYS = set([
    RDF_FILE_KEY, NAMESPACES_KEY, ACTIVE_REL_KEY, DEFAULT_REL_KEY,
    IDENTIFIER_KEY, FILE_FORMAT_KEY, REFERENCE_STYLE_KEY, FILE_HANDLER_KEY
])


class Parser():
    """The parser used to parse OWL ontologies in RDF format."""

    def __init__(self, graph):
        """Initialize the parser.

        Args:
            graph (rdflib.Graph): The graph to add the triples to.
                might already contain some triples.
        """
        self.graph = graph
        self._yaml_docs = list()
        self._graphs = dict()

    def parse(self, file_path):
        """Parse the given YAML files.

        Args:
            file_path (str): path to the YAML file
        """
        file_path = self.get_file_path(file_path)
        with open(file_path, 'r') as f:
            yaml_doc = yaml.safe_load(f)
            if yaml_doc is None:
                raise SyntaxError(
                    f"Empty format of file {file_path}"
                )
            if YmlParser.is_yaml_ontology(yaml_doc):
                YmlParser(self.graph).parse(file_path, yaml_doc)
            elif RDF_FILE_KEY in yaml_doc and IDENTIFIER_KEY in yaml_doc:
                s = "-" + os.path.basename(file_path).split(".")[0]
                with tempfile.NamedTemporaryFile(mode="wb+", suffix=s) as f:
                    self._parse_rdf(**self._parse_yml(yaml_doc, file_path, f),
                                    file=f)
            else:
                raise SyntaxError(f"Invalid format of file {file_path}")
            self._yaml_docs.append(yaml_doc)
        logger.info("Loaded %s ontology triples in total" % len(self.graph))

    def store(self, destination):
        """Store the parsed files at the given destination.

        Args:
            destination (Path): The directory to store the files.
        """
        for yaml_doc in self._yaml_docs:
            identifier = self.get_identifier(yaml_doc)
            # store rdf files
            if not YmlParser.is_yaml_ontology(yaml_doc):
                g = self._graphs[identifier]
                rdf_file = f"{identifier}.xml"
                g.serialize(os.path.join(destination, rdf_file),
                            format="xml")
                yaml_doc[RDF_FILE_KEY] = rdf_file
                yaml_doc[FILE_FORMAT_KEY] = "xml"

            # store yaml files
            file_path = os.path.join(destination, f"{identifier}.yml")
            with open(file_path, "w") as f:
                yaml.safe_dump(yaml_doc, f)

    @staticmethod
    def get_identifier(file_path_or_doc):
        """Get the identifier of the given yaml doc or path to such.

        Args:
            file_path_or_doc (Union[Path, dict]): The YAML document or
                a path to it

        Raises:
            SyntaxError: Invalid YAML format

        Returns:
            str: The identifier of the yaml document.
        """
        yaml_doc = file_path_or_doc
        if isinstance(file_path_or_doc, str):
            file_path = Parser.get_file_path(file_path_or_doc)
            with open(file_path, "r") as f:
                yaml_doc = yaml.safe_load(f)
                if yaml_doc is None:
                    raise SyntaxError(
                        f"Empty format of file {file_path_or_doc}"
                    )
        if YmlParser.is_yaml_ontology(yaml_doc):
            return YmlParser.get_namespace_name(yaml_doc)
        elif RDF_FILE_KEY in yaml_doc and IDENTIFIER_KEY in yaml_doc:
            return yaml_doc[IDENTIFIER_KEY].lower()
        else:
            raise SyntaxError(f"Invalid format of file {file_path_or_doc}")

    @staticmethod
    def get_namespace_names(file_path_or_doc):
        """Get the names of namespaces of the given yaml doc or path to such.

        Args:
            file_path_or_doc (Union[Path, dict]): The YAML document or
                a path to it

        Raises:
            SyntaxError: Invalid YAML format

        Returns:
            List[str]: TThe list of defined namespace names.
        """
        yaml_doc = file_path_or_doc
        if isinstance(file_path_or_doc, str):
            file_path = Parser.get_file_path(file_path_or_doc)
            with open(file_path, "r") as f:
                yaml_doc = yaml.safe_load(f)
        if YmlParser.is_yaml_ontology(yaml_doc):
            return [YmlParser.get_namespace_name(yaml_doc)]
        elif RDF_FILE_KEY in yaml_doc and IDENTIFIER_KEY in yaml_doc:
            return [x.lower() for x in yaml_doc[NAMESPACES_KEY].keys()]
        else:
            raise SyntaxError(f"Invalid format of file {file_path_or_doc}")

    @staticmethod
    def get_requirements(file_path_or_doc):
        """Get the requirements of a given document or file path to such.

        Args:
            file_path_or_doc (Union[Path, dict]): The YAML document or
                a path to it

        Returns:
            Set[str]: The requirements
        """
        yaml_doc = file_path_or_doc
        if isinstance(file_path_or_doc, str):
            file_path = Parser.get_file_path(file_path_or_doc)
            with open(file_path, "r") as f:
                yaml_doc = yaml.safe_load(f)
        if REQUIREMENTS_KEY in yaml_doc:
            if not isinstance(yaml_doc[REQUIREMENTS_KEY], list):
                identifier = Parser.get_identifier(yaml_doc)
                raise ValueError(
                    f"Object of type {type(yaml_doc[REQUIREMENTS_KEY])} given "
                    f"as list of requirements for ontology {identifier}. "
                    f"You need to specify a list."
                )
            return set(yaml_doc[REQUIREMENTS_KEY])
        else:
            return set()

    @staticmethod
    def get_file_path(file_identifier):
        """Get the correct file path.

        For a given one, i.e. translate non
        paths to osp/core/ontology/docs/*.yml

        Args:
            file_identifier (str): A filepath or file indentifier

        Returns:
            Path: The translated file path
        """
        if file_identifier.endswith(".yml"):
            return file_identifier
        file_identifier = file_identifier.lower()
        a = os.path.join(
            os.path.dirname(__file__), "docs",
            f"{file_identifier}.ontology.yml"
        )
        b = os.path.join(
            os.path.dirname(__file__), "docs",
            f"{file_identifier}.yml"
        )
        if os.path.exists(a):
            return a
        return b

    def _parse_yml(self, yaml_doc, file_path, f):
        """Parse the owl files specified in the given YAML docs.

        Args:
            yaml_doc (dict): Parsed YAML doc that specify
                the ontologies to install
            file_path (str): Location of the corresponding YAML file
            f (str): temporary file to store owl file in case it
                needs to be downloaded
        """
        logger.info("Parsing %s" % file_path)
        if "." in yaml_doc[IDENTIFIER_KEY]:
            raise ValueError("No dot allowed in package identifier. "
                             "Identifier given: %s"
                             % yaml_doc[IDENTIFIER_KEY])

        # download
        if yaml_doc[RDF_FILE_KEY].startswith(("http://", "https://")):
            logger.info(f"Downloading {yaml_doc[RDF_FILE_KEY]}")
            content = requests.get(yaml_doc[RDF_FILE_KEY]) \
                .content.decode("utf-8")
            content = content.replace("xml:lang=\"unibo.it\"",
                                      "xml:lang=\"en\"")
            f.write(content.encode("utf-8"))
            yaml_doc[RDF_FILE_KEY] = f.name
            return yaml_doc

        yaml_doc[RDF_FILE_KEY] = os.path.join(os.path.dirname(file_path),
                                              yaml_doc[RDF_FILE_KEY])
        return yaml_doc

    def _parse_rdf(self, **kwargs):
        """Parse the RDF files specified in the kwargs.

        Args:
            kwargs (dict[str, Any]): The keyword arguments usually specified
                in a yaml file.
        """
        # parse input kwargs
        try:
            rdf_file = kwargs[RDF_FILE_KEY]
            f = kwargs[FILE_HANDLER_KEY]
            namespaces = kwargs[NAMESPACES_KEY]
            identifier = kwargs[IDENTIFIER_KEY]
            active_rels = kwargs.get(ACTIVE_REL_KEY, [])
            default_rel = kwargs.get(DEFAULT_REL_KEY, None)
            reference_style = kwargs.get(REFERENCE_STYLE_KEY, False)
            file_format = kwargs.get(FILE_FORMAT_KEY, "xml")
        except KeyError as e:
            raise TypeError(
                f"Didn't specify necessary parameter {e}. "
                f"Check your YAML file.") from e
        other_keys = set(kwargs.keys()) - ALL_KEYS
        if other_keys:
            raise TypeError("Specified unknown keys in YAML file: %s"
                            % other_keys)

        # parse the files
        logger.info("Parsing %s" % rdf_file)
        self._graphs[identifier] = rdflib.Graph()
        f.seek(0)
        if os.stat(f.name).st_size > 0:
            self._graphs[identifier].parse(f, format=file_format)
        else:
            self._graphs[identifier].parse(rdf_file, format=file_format)
        if reference_style:
            for namespace, iri in namespaces.items():
                self._check_duplicate_labels(iri, identifier)
        for triple in self._graphs[identifier]:
            self.graph.add(triple)
        default_rels = dict()
        reference_styles = dict()
        namespace_iris = set()
        for namespace, iri in namespaces.items():
            if not (
                iri.endswith("#") or iri.endswith("/")
            ):
                iri += "#"
            namespace_iris.add(iri)
            logger.info(f"You can now use `from osp.core.namespaces import "
                        f"{namespace}`.")
            self.graph.bind(namespace, rdflib.URIRef(iri))
            default_rels[iri] = default_rel
            reference_styles[iri] = reference_style

        self._check_namespaces(namespace_iris)
        self._add_cuba_triples(active_rels)
        self._add_default_rel_triples(default_rels)
        self._add_reference_style_triples(reference_styles)

    def _add_default_rel_triples(self, default_rels):
        """Add the triples to the graph that indicate the default rel.

        The default rel is defined per namespace.

        Args:
            default_rels (Dict[str: str]): Mapping from namespace URI to
                default rel URI
        """
        for namespace, default_rel in default_rels.items():
            if default_rel is None:
                continue
            self.graph.add((
                rdflib.URIRef(namespace),
                rdflib_cuba._default_rel,
                rdflib.URIRef(default_rel)
            ))

    def _add_cuba_triples(self, active_rels):
        """Add the triples to connect the owl ontology to CUBA.

        Args:
            active_rels (List[str]): The URIs of the active relationships.
        """
        for rel in active_rels:
            iri = rdflib.URIRef(rel)
            if (iri, rdflib.RDF.type, rdflib.OWL.ObjectProperty) \
                    not in self.graph:
                raise ValueError(f"Specified relationship {rel} as "
                                 f"active relationship, which is not "
                                 f"a valid object property in the ontology.")
            self.graph.add(
                (iri, rdflib.RDFS.subPropertyOf,
                 rdflib_cuba.activeRelationship)
            )

    def _add_reference_style_triples(self, reference_styles):
        """Add a triple to store how the user should reference the entities.

        (by entity or by iri suffix)

        Args:
            reference_styles ([type]): [description]
        """
        for namespace, by_label in reference_styles.items():
            if by_label:
                self.graph.add((
                    rdflib.URIRef(namespace),
                    rdflib_cuba._reference_by_label,
                    rdflib.Literal(True)
                ))

    def _check_duplicate_labels(self, namespace, identifier):
<<<<<<< HEAD
        # Recycle some methods from the Namespace class. A namespace class
        # cannot be used directly, as the namespace is being spawned.
        placeholder = type('', (object, ),
                           {'_iri': rdflib.URIRef(namespace),
                            '_graph': self._graphs[identifier]})
=======
        # Recycle code methods from the Namespace class. A namespace class
        # cannot be used directly, as the namespace is being spawned.
        # This may be useful if the definition of containment for ontology
        # namespaces ever changes.
        graph = self._graphs[identifier]
        placeholder = type('', (object, ),
                           {'_iri': rdflib.URIRef(namespace),
                            '_graph': graph,
                            '_label_properties':
                                OntologyNamespace._label_properties})
>>>>>>> 27026061

        def in_namespace(item):
            return OntologyNamespace.__contains__(placeholder, item)

        def labels_for_iri(iri):
            return OntologyNamespace._get_labels_for_iri(placeholder, iri,
                                                         lang=None,
                                                         _return_literal=True)
<<<<<<< HEAD
        # Finally check for the duplicate labels.
        subjects = (subject
                    for subject in set(placeholder._graph.subjects())
                    if in_namespace(subject))

        labels = {}
        for iri in subjects:
            entity_labels = ((label.toPython(), label.language) for label in
                             labels_for_iri(iri))
            for label, language in entity_labels:
                if (label, language) not in labels:
                    labels[(label, language)] = {iri}
                else:
                    labels[(label, language)] |= {iri}
        results = {}
        for key, iris in labels.items():
            if len(iris) > 1:
                results[key] = iris
        if len(results) > 0:
            duplicates, culprits = True, results
        else:
            duplicates, culprits = False, results
        if duplicates:
            text = (f'{label}: '
                    f'{", ".join(tuple(str(iri) for iri in iris))}'
                    for label, iris in culprits.items())
            raise KeyError(f'Different entities with coincident '
                           f'labels found: {"; ".join(text)} in '
                           f'namespace {namespace}.')
=======

        # Finally check for the duplicate labels.
        subjects = set(subject for subject in graph.subjects()
                       if in_namespace(subject))
        results = sorted(((label.toPython(), label.language), iri)
                         for iri in subjects for label
                         in labels_for_iri(iri))
        labels, iris = tuple(result[0] for result in results),\
            tuple(result[1] for result in results)
        coincidence_search = (i
                              for i in range(1, len(labels))
                              if labels[i - 1] == labels[i])
        conflicting_labels = {labels[i]: set() for i in coincidence_search}
        for i in range(1, len(conflicting_labels)):
            conflicting_labels[labels[i]] |= {iris[i - 1], iris[i]}
        if len(conflicting_labels) > 0:
            texts = (f'{label[0]}, language{label[1]}: '
                     f'{", ".join(tuple(str(iri) for iri in iris))}'
                     for label, iris in conflicting_labels.items())
            raise KeyError(f'The following labels are assigned to more than '
                           f'one entity in namespace {namespace}; '
                           f'{"; ".join(texts)}.')
>>>>>>> 27026061

    def _check_namespaces(self, namespace_iris):
        namespaces = set(namespace_iris)
        for s, p, o in self.graph:
            pop = None
            for ns in namespaces:
                if s.startswith(ns):
                    pop = ns
                    logger.debug(f"There exists an entity for namespace {ns}:"
                                 f"\n\t{s, p, o}")
            if pop:
                namespaces.remove(pop)
            if not namespaces:
                break
        for namespace in namespaces:
            logger.warning(f"There exists no entity for namespace {namespace}")<|MERGE_RESOLUTION|>--- conflicted
+++ resolved
@@ -343,13 +343,6 @@
                 ))
 
     def _check_duplicate_labels(self, namespace, identifier):
-<<<<<<< HEAD
-        # Recycle some methods from the Namespace class. A namespace class
-        # cannot be used directly, as the namespace is being spawned.
-        placeholder = type('', (object, ),
-                           {'_iri': rdflib.URIRef(namespace),
-                            '_graph': self._graphs[identifier]})
-=======
         # Recycle code methods from the Namespace class. A namespace class
         # cannot be used directly, as the namespace is being spawned.
         # This may be useful if the definition of containment for ontology
@@ -360,7 +353,6 @@
                             '_graph': graph,
                             '_label_properties':
                                 OntologyNamespace._label_properties})
->>>>>>> 27026061
 
         def in_namespace(item):
             return OntologyNamespace.__contains__(placeholder, item)
@@ -369,37 +361,6 @@
             return OntologyNamespace._get_labels_for_iri(placeholder, iri,
                                                          lang=None,
                                                          _return_literal=True)
-<<<<<<< HEAD
-        # Finally check for the duplicate labels.
-        subjects = (subject
-                    for subject in set(placeholder._graph.subjects())
-                    if in_namespace(subject))
-
-        labels = {}
-        for iri in subjects:
-            entity_labels = ((label.toPython(), label.language) for label in
-                             labels_for_iri(iri))
-            for label, language in entity_labels:
-                if (label, language) not in labels:
-                    labels[(label, language)] = {iri}
-                else:
-                    labels[(label, language)] |= {iri}
-        results = {}
-        for key, iris in labels.items():
-            if len(iris) > 1:
-                results[key] = iris
-        if len(results) > 0:
-            duplicates, culprits = True, results
-        else:
-            duplicates, culprits = False, results
-        if duplicates:
-            text = (f'{label}: '
-                    f'{", ".join(tuple(str(iri) for iri in iris))}'
-                    for label, iris in culprits.items())
-            raise KeyError(f'Different entities with coincident '
-                           f'labels found: {"; ".join(text)} in '
-                           f'namespace {namespace}.')
-=======
 
         # Finally check for the duplicate labels.
         subjects = set(subject for subject in graph.subjects()
@@ -422,7 +383,6 @@
             raise KeyError(f'The following labels are assigned to more than '
                            f'one entity in namespace {namespace}; '
                            f'{"; ".join(texts)}.')
->>>>>>> 27026061
 
     def _check_namespaces(self, namespace_iris):
         namespaces = set(namespace_iris)
