"""Stores all the loaded namespaces."""

import os
import logging
import rdflib
from osp.core.ontology.cuba import rdflib_cuba
from osp.core.ontology.namespace import OntologyNamespace
from osp.core.ontology.oclass import OntologyClass
from osp.core.ontology.relationship import OntologyRelationship
from osp.core.ontology.attribute import OntologyAttribute

logger = logging.getLogger(__name__)


class NamespaceRegistry():
    """Stores all the loaded namespaces."""

    def __init__(self):
        """Initialize the namespace registry.

        Do not instantiate you own namespace registry.
        Instead you can use osp.core.namespaces._namespace_registry.
        """
        self._graph = rdflib.Graph()
        self._namespaces = dict()

    def __iter__(self):
        """Iterate over the installed namespace.

        :return: An iterator over the namespaces.
        :rtype: Iterator[OntologyNamespace]
        """
        for namespace_name in self._namespaces:
            if namespace_name:
                yield self._get(namespace_name)

    def __getattr__(self, name):
        """Get a namespace object by name.

        Args:
            name (str): The name of a namespace.

        Returns:
            OntologyNamespace: The namespace object with the given name.
        """
        try:
            return self._get(name)
        except KeyError as e:
            raise AttributeError(str(e)) from e

    def __getitem__(self, name):
        """Get a namespace object by name.

        Args:
            name (str): The name of a namespace.

        Returns:
            OntologyNamespace: The namespace object with the given name.
        """
        return self._get(name)

    def __contains__(self, other):
        """Check if the given namespace name is loaded.

        Args:
            other (str): The name of a namespace.

        Returns:
            bool: Whether the given namespace is loaded in the namespace
                registry.
        """
        return other.lower() in self._namespaces.keys()

    def get(self, name, fallback=None):
        """Get the namespace by name, return given fallback value if not found.

        Args:
            name (str): Name of the namespace
            fallback (Any, optional): Fallback value. Defaults to None.

        Returns:
            Any: OntologyNamespace or fallback value
        """
        try:
            return self._get(name)
        except KeyError:
            return fallback

    def _get(self, name):
        """Get the namespace by name.

        Args:
            name (str): The name of the namespace.

        Raises:
            KeyError: Namespace not installed.

        Returns:
            OntologyNamespace: The namespace with the given name.
        """
        name = name.lower()
        if name in self._namespaces:
            return OntologyNamespace(name=name,
                                     namespace_registry=self,
                                     iri=self._namespaces[name])
        raise KeyError("Namespace %s not installed." % name)

    def update_namespaces(self, modules=[]):
        """Update the namespaces of the namespace registry.

        Use the namespaces of the graph for that.
        """
        self._namespaces = dict()
        for name, iri in self._graph.namespace_manager.namespaces():
            self._namespaces[name.lower()] = iri
        for module in modules:
            for namespace in self:
                setattr(module, namespace.get_name().upper(), namespace)
                setattr(module, namespace.get_name().lower(), namespace)

    def namespace_from_iri(self, ns_iri):
        """Get a namespace object from the IRI of the namespace.

        Args:
            ns_iri (rdflib.URIRef): The IRI of the namespace.

        Returns:
            OntologyNamespace: The namespace with the given IRI.
        """
        ns_name, ns_iri = self._get_namespace_name_and_iri(ns_iri)
        if ns_name in self._namespaces:
            return self._get(ns_name)
        return OntologyNamespace(name=ns_name,
                                 namespace_registry=self,
                                 iri=ns_iri)

    def from_iri(self, iri, raise_error=True,
                 allow_types=frozenset({rdflib.OWL.DatatypeProperty,
                                        rdflib.OWL.ObjectProperty,
                                        rdflib.OWL.Class}),
                 _name=None):
        """Get an entity from IRI.

        Args:
            iri (URIRef): The IRI of the entity.
            raise_error(bool): Whether an error should be raised if IRI invalid
            allow_types(bool): The owl types allowed to be returned.

        Returns:
            OntologyEntity: The OntologyEntity.
        """
        iri = rdflib.URIRef(iri)
        ns_name, ns_iri = self._get_namespace_name_and_iri(iri)
        if _name is None:
            _name = self._get_entity_name(iri, ns_iri)
        iri_suffix = iri[len(ns_iri):]

        kwargs = {"namespace_registry": self,
                  "namespace_iri": ns_iri,
                  "name": _name,
                  "iri_suffix": iri_suffix}
        for s, p, o in self._graph.triples((iri, rdflib.RDF.type, None)):
            if o not in allow_types:
                continue
            if o == rdflib.OWL.DatatypeProperty:
                # assert (iri, rdflib.RDF.type, rdflib.OWL.FunctionalProperty)
                #     in self._graph  # TODO allow non functional attributes
                return OntologyAttribute(**kwargs)
            if o == rdflib.OWL.ObjectProperty:
                return OntologyRelationship(**kwargs)
            if o == rdflib.OWL.Class:
                return OntologyClass(**kwargs)
        if raise_error:
            raise KeyError(f"IRI {iri} not found in graph or not of any "
                           f"type in the set {allow_types}")

    def _get_namespace_name_and_iri(self, iri):
        """Get the namespace name and namespace iri for an entity iri.

        Args:
            iri (URIRef): The IRI for an entity or namespace

        Returns:
            Tuple[str, URIRef]: The name of the namespace and the IRI
        """
        for _name, _ns_iri in self._graph.namespace_manager.namespaces():
            if str(iri).startswith(str(_ns_iri)) and _name:
                return _name, _ns_iri

        if "#" in str(iri):
            ns_iri = str(iri).split("#")[0] + "#"
        else:
            ns_iri = "/".join(str(iri).split("/")[:-1]) + "/"
        return str(ns_iri), rdflib.URIRef(ns_iri)

    def _get_reference_by_label(self, ns_iri):
        """Check how entities in namespace should be referenced in code.

        Check for given namespace iri whether the entities in this namespace
        should be referenced by label when accessing them through python
        code

        Args:
            ns_iri (URIRef): The IRI of the namespace

        Returns:
            bool: Whether entities should be referenced by label
        """
        return (
            ns_iri, rdflib_cuba._reference_by_label, rdflib.Literal(True)
        ) in self._graph

    def _get_entity_name(self, entity_iri, ns_iri):
        """Get the name of the given entity.

        The name depends whether
        the namespace references the entities by label or iri suffix.

        Args:
            entity_iri (URIRef): The IRI of the entity
            ns_iri (URIRef): The IRI of the namespace

        Returns:
            str: The name of the entity with the given IRI
        """
        if self._get_reference_by_label(ns_iri):
            return self._graph.value(entity_iri, rdflib.RDFS.label).toPython()
        return entity_iri[len(ns_iri):]

    def clear(self):
        """Clear the loaded Graph and load cuba only.

        Returns:
            [type]: [description]
        """
        self._graph = rdflib.Graph()
        self._load_cuba()
        return self._graph

    def store(self, path):
        """Store the current graph to the given directory.

        Args:
            path (Path): Directory to store current graph in.
        """
        path_graph = os.path.join(path, "graph.xml")
        path_ns = os.path.join(path, "namespaces.txt")
        self._graph.serialize(destination=path_graph, format="xml")
        with open(path_ns, "w") as f:
            for name, iri in self._graph.namespace_manager.namespaces():
                print("%s\t%s" % (name, iri), file=f)

    def load(self, path):
        """Load the installed graph from at the given path.

        Args:
            path (Path): path to directory where the ontology has been
                installed.
        """
        if os.path.exists(os.path.join(path, "yml")):
            from osp.core.ontology.installation import pico_migrate
            pico_migrate(self, path)
        path_graph = os.path.join(path, "graph.xml")
        path_ns = os.path.join(path, "namespaces.txt")
        if os.path.exists(path_graph):
            self._graph.parse(path_graph, format="xml")
            if os.path.exists(path_ns):
                with open(path_ns, "r") as f:
                    for line in f:
                        name, iri = line.strip("\n").split("\t")
                        self._graph.bind(name, rdflib.URIRef(iri))
                self.update_namespaces()
        else:
            self._load_cuba()

    def _load_cuba(self):
<<<<<<< HEAD
        """Load the cuba namespace"""
        for x in ["cuba"]:  #, "rdf", "rdfs", "owl"]:
            path = os.path.join(os.path.dirname(__file__), "docs", x + ".ttl")
            self._graph.parse(path, format="ttl")
=======
        """Load the cuba namespace."""
        path_cuba = os.path.join(os.path.dirname(__file__), "docs", "cuba.ttl")
        self._graph.parse(path_cuba, format="ttl")
>>>>>>> 8415dbdf
        self._graph.bind("cuba",
                         rdflib.URIRef("http://www.osp-core.com/cuba#"))
        self.update_namespaces()<|MERGE_RESOLUTION|>--- conflicted
+++ resolved
@@ -274,16 +274,9 @@
             self._load_cuba()
 
     def _load_cuba(self):
-<<<<<<< HEAD
-        """Load the cuba namespace"""
-        for x in ["cuba"]:  #, "rdf", "rdfs", "owl"]:
-            path = os.path.join(os.path.dirname(__file__), "docs", x + ".ttl")
-            self._graph.parse(path, format="ttl")
-=======
         """Load the cuba namespace."""
         path_cuba = os.path.join(os.path.dirname(__file__), "docs", "cuba.ttl")
         self._graph.parse(path_cuba, format="ttl")
->>>>>>> 8415dbdf
         self._graph.bind("cuba",
                          rdflib.URIRef("http://www.osp-core.com/cuba#"))
         self.update_namespaces()