--- conflicted
+++ resolved
@@ -41,17 +41,11 @@
         triple1 = (self.iri, rdflib.OWL.inverseOf, None)
         triple2 = (None, rdflib.OWL.inverseOf, self.iri)
         for _, _, o in self.namespace._graph.triples(triple1):
-<<<<<<< HEAD
             if not isinstance(o, rdflib.BNode):
                 return self.namespace._namespace_registry.from_iri(o)
         for s, _, _ in self.namespace._graph.triples(triple2):
             if not isinstance(s, rdflib.BNode):
                 return self.namespace._namespace_registry.from_iri(s)
-=======
-            return self._namespace_registry.from_iri(o)
-        for s, _, _ in self.namespace._graph.triples(triple2):
-            return self._namespace_registry.from_iri(s)
->>>>>>> 8415dbdf
         return self._add_inverse()
 
     def _direct_superclasses(self):
