--- conflicted
+++ resolved
@@ -1,25 +1,14 @@
 """A class defined in the ontology."""
-<<<<<<< HEAD
 
 import logging
+from typing import Any, Dict, List, Optional, Set, Union
 from uuid import UUID
-from typing import Any, Dict, List, Optional, Set, Union
 
 from rdflib import OWL, RDFS, RDF, BNode, URIRef
 
+from osp.core.ontology.attribute import OntologyAttribute
 from osp.core.ontology.cuba import rdflib_cuba
 from osp.core.ontology.datatypes import UID
-from osp.core.ontology.attribute import OntologyAttribute
-=======
-
-import logging
-import uuid
-
-import rdflib
-from rdflib import OWL, RDF, RDFS, BNode
-
-from osp.core.ontology.cuba import rdflib_cuba
->>>>>>> f7927340
 from osp.core.ontology.entity import OntologyEntity
 
 logger = logging.getLogger(__name__)
