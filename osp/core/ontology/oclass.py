"""A class defined in the ontology."""

from osp.core.ontology.entity import OntologyEntity
from osp.core.ontology.cuba import rdflib_cuba
import logging
import rdflib

logger = logging.getLogger(__name__)

BLACKLIST = {rdflib.OWL.Nothing, rdflib.OWL.Thing,
             rdflib.OWL.NamedIndividual}


class OntologyClass(OntologyEntity):
    """A class defined in the ontology."""

    def __init__(self, namespace_registry, namespace_iri, name, iri_suffix):
        """Initialize the ontology class.

        Args:
            namespace_registry (OntologyNamespaceRegistry): The namespace
                registry where all namespaces are stored.
            namespace_iri (rdflib.URIRef): The IRI of the namespace.
            name (str): The name of the class.
            iri_suffix (str): namespace_iri +  namespace_registry make up the
                namespace of this entity.
        """
        super().__init__(namespace_registry, namespace_iri, name, iri_suffix)
        logger.debug("Created ontology class %s" % self)

    @property
    def attributes(self):
        """Get all the attributes of this oclass.

        Returns:
            Dict[OntologyAttribute, str]: Mapping from attribute to default
        """
        attributes = dict()
        for superclass in self.superclasses:
            for attr, v in self._get_attributes(superclass.iri).items():
                x = attributes.get(attr, (None, None, None))
                x = (x[0] or v[0], x[1] or v[1], x[2] or v[2])
                attributes[attr] = x
        return attributes

    @property
    def own_attributes(self):
        """Get the non-inherited attributes of this oclass.

        Returns:
            Dict[OntologyAttribute, str]: Mapping from attribute to default
        """
        return self._get_attributes(self.iri)

    def _get_attributes(self, iri):
        """Get the non-inherited attributes of the oclass with the given iri.

        Args:
            iri (URIRef): The iri of the oclass.

        Returns:
            Dict[OntologyAttribute, str]: Mapping from attribute to default
        """
        graph = self._namespace_registry._graph
        attributes = dict()

        blacklist = [rdflib.OWL.topDataProperty, rdflib.OWL.bottomDataProperty]
        # Case 1: domain of Datatype
        triple = (None, rdflib.RDFS.domain, iri)
        for a_iri, _, _ in self.namespace._graph.triples(triple):
            triple = (a_iri, rdflib.RDF.type, rdflib.OWL.DatatypeProperty)
<<<<<<< HEAD
            if triple not in graph or isinstance(a_iri, rdflib.BNode) \
                    or a_iri in blacklist:
                continue
            a = self.namespace._namespace_registry.from_iri(a_iri)
            default = self._get_default(a_iri, iri)
            triple = (a_iri, rdflib.RDF.type, rdflib.OWL.FunctionalProperty)
            obligatory = default is None and triple in graph
            attributes[a] = (self._get_default(a_iri, iri), obligatory, None)
=======
            if triple in graph \
                    and not isinstance(a_iri, rdflib.BNode):
                a = self._namespace_registry.from_iri(a_iri)
                attributes[a] = self._get_default(a_iri, iri)
>>>>>>> 8415dbdf

        # Case 2: restrictions
        triple = (iri, rdflib.RDFS.subClassOf, None)
        for _, _, o in self.namespace._graph.triples(triple):
<<<<<<< HEAD
            if (o, rdflib.RDF.type, rdflib.OWL.Restriction) not in graph:
                continue
            a_iri = graph.value(o, rdflib.OWL.onProperty)
            triple = (a_iri, rdflib.RDF.type, rdflib.OWL.DatatypeProperty)
            if triple not in graph or isinstance(a_iri, rdflib.BNode):
                continue
            a = self.namespace._namespace_registry.from_iri(a_iri)
            default = self._get_default(a_iri, iri)
            dt, obligatory = self._get_datatype_for_restriction(o)
            obligatory = default is None and obligatory
            attributes[a] = (self._get_default(a_iri, iri), obligatory, dt)

=======
            if (o, rdflib.RDF.type, rdflib.OWL.Restriction) in graph:
                a_iri = graph.value(o, rdflib.OWL.onProperty)
                triple = (a_iri, rdflib.RDF.type, rdflib.OWL.DatatypeProperty)
                if triple in graph \
                        and not isinstance(a_iri, rdflib.BNode):
                    a = self._namespace_registry.from_iri(a_iri)
                    attributes[a] = self._get_default(a_iri, iri)
>>>>>>> 8415dbdf
        # TODO more cases
        return attributes

    def _get_datatype_for_restriction(self, r):
        obligatory = False
        dt = None
        g = self.namespace._graph

        dt = g.value(r, rdflib.OWL.someValuesFrom)
        obligatory = dt is not None
        dt = dt or g.value(r, rdflib.OWL.allValuesFrom)
        obligatory = obligatory or (r, rdflib.OWL.cardinality) != 0
        obligatory = obligatory or (r, rdflib.OWL.minCardinality) != 0
        return dt, obligatory

    def _get_default(self, attribute_iri, superclass_iri):
        """Get the default of the attribute with the given iri.

        Args:
            attribute_iri (URIRef): IRI of the attribute
            superclass_iri (URIRef): IRI of the superclass that defines
                the default.

        Returns:
            Any: the default
        """
        triple = (superclass_iri, rdflib_cuba._default, None)
        for _, _, bnode in self.namespace._graph.triples(triple):
            x = (bnode, rdflib_cuba._default_attribute, attribute_iri)
            if x in self.namespace._graph:
                return self.namespace._graph.value(bnode,
                                                   rdflib_cuba._default_value)

    def get_attribute_by_argname(self, name):
        """Get the attribute object with the argname of the object.

        Args:
            name (str): The argname of the attribute

        Returns:
            OntologyAttribute: The attribute
        """
        for attribute in self.attributes:
            if attribute.argname == name:
                return attribute
            elif attribute.argname.lower() == name:
                logger.warning(
                    f"Attribute {attribute.argname} is referenced "
                    f"with '{attribute.argname.lower()}'. "
                    f"Note that you must match the case of the definition in "
                    f"the ontology in future releases. Additionally, entity "
                    f"names defined in YAML ontology are no longer required "
                    f"to be ALL_CAPS. You can use the yaml2camelcase "
                    f"commandline tool to transform entity names to CamelCase."
                )
                return attribute

    def _get_attributes_values(self, kwargs, _force):
        """Get the cuds object's attributes from the given kwargs.

        Combine defaults and given attribute attributes

        Args:
            kwargs (dict[str, Any]): The user specified keyword arguments
            _force (bool): Skip checks.

        Raises:
            TypeError:  Unexpected keyword argument.
            TypeError: Missing keword argument.

        Returns:
            [Dict[OntologyAttribute, Any]]: The resulting attributes.
        """
        kwargs = dict(kwargs)
        attributes = dict()
        for attribute, (default, obligatory, dt) in self.attributes.items():
            if attribute.argname in kwargs:
                attributes[attribute] = kwargs[attribute.argname]
                del kwargs[attribute.argname]
            elif attribute.argname.lower() in kwargs:
                attributes[attribute] = kwargs[attribute.argname.lower()]
                del kwargs[attribute.argname.lower()]
                logger.warning(
                    f"Attribute {attribute.argname} is referenced "
                    f"with '{attribute.argname.lower()}'. "
                    f"Note that you must match the case of the definition in "
                    f"the ontology in future releases. Additionally, entity "
                    f"names defined in YAML ontology are no longer required "
                    f"to be ALL_CAPS. You can use the yaml2camelcase "
                    f"commandline tool to transform entity names to CamelCase."
                )
            elif not _force and obligatory:
                raise TypeError("Missing keyword argument: %s" % attribute)
            elif default is not None:
                attributes[attribute] = default

        # Check validity of arguments
<<<<<<< HEAD
        if not _force:
            if kwargs:
                raise TypeError("Unexpected keyword arguments: %s"
                                % kwargs.keys())
=======
        if _force:
            return {k: v for k, v in attributes.items() if v is not None}
        if kwargs:
            raise TypeError("Unexpected keyword arguments: %s"
                            % kwargs.keys())
        missing = [k.argname for k, v in attributes.items() if v is None]
        if missing:
            raise TypeError("Missing keyword arguments: %s" % missing)
>>>>>>> 8415dbdf
        return attributes

    def _direct_superclasses(self):
        return self._directly_connected(rdflib.RDFS.subClassOf,
                                        blacklist=BLACKLIST)

    def _direct_subclasses(self):
        return self._directly_connected(rdflib.RDFS.subClassOf,
                                        inverse=True, blacklist=BLACKLIST)

    def _superclasses(self):
        yield self
        yield from self._transitive_hull(
            rdflib.RDFS.subClassOf,
            blacklist=BLACKLIST)

    def _subclasses(self):
        yield self
        yield from self._transitive_hull(
            rdflib.RDFS.subClassOf, inverse=True,
            blacklist=BLACKLIST)

    def __call__(self, uid=None, session=None, _force=False, **kwargs):
        """Create a Cuds object from this ontology class.

        Args:
            uid (UUID, optional): The uid of the Cuds object.
                Should be set to None in most cases.
                Then a new UUID is generated, defaults to None.
                Defaults to None.
            session (Session, optional): The session to create the cuds object
                in, defaults to None. Defaults to None.
            _force (bool, optional): Skip validity checks. Defaults to False.

        Raises:
            TypeError: Error occurred during instantiation.

        Returns:
            Cuds: The created cuds object
        """
        from osp.core.cuds import Cuds
        from osp.core.namespaces import cuba

        if self.is_subclass_of(cuba.Wrapper) and session is None:
            raise TypeError("Missing keyword argument 'session' for wrapper.")

        if self.is_subclass_of(cuba.Nothing):
            raise TypeError("Cannot instantiate cuds object for ontology class"
                            " cuba.Nothing.")

        # build attributes dictionary by combining
        # kwargs and defaults
        return Cuds(
            attributes=self._get_attributes_values(kwargs, _force=_force),
            oclass=self,
            session=session,
            uid=uid
        )<|MERGE_RESOLUTION|>--- conflicted
+++ resolved
@@ -69,7 +69,6 @@
         triple = (None, rdflib.RDFS.domain, iri)
         for a_iri, _, _ in self.namespace._graph.triples(triple):
             triple = (a_iri, rdflib.RDF.type, rdflib.OWL.DatatypeProperty)
-<<<<<<< HEAD
             if triple not in graph or isinstance(a_iri, rdflib.BNode) \
                     or a_iri in blacklist:
                 continue
@@ -78,17 +77,10 @@
             triple = (a_iri, rdflib.RDF.type, rdflib.OWL.FunctionalProperty)
             obligatory = default is None and triple in graph
             attributes[a] = (self._get_default(a_iri, iri), obligatory, None)
-=======
-            if triple in graph \
-                    and not isinstance(a_iri, rdflib.BNode):
-                a = self._namespace_registry.from_iri(a_iri)
-                attributes[a] = self._get_default(a_iri, iri)
->>>>>>> 8415dbdf
 
         # Case 2: restrictions
         triple = (iri, rdflib.RDFS.subClassOf, None)
         for _, _, o in self.namespace._graph.triples(triple):
-<<<<<<< HEAD
             if (o, rdflib.RDF.type, rdflib.OWL.Restriction) not in graph:
                 continue
             a_iri = graph.value(o, rdflib.OWL.onProperty)
@@ -101,15 +93,6 @@
             obligatory = default is None and obligatory
             attributes[a] = (self._get_default(a_iri, iri), obligatory, dt)
 
-=======
-            if (o, rdflib.RDF.type, rdflib.OWL.Restriction) in graph:
-                a_iri = graph.value(o, rdflib.OWL.onProperty)
-                triple = (a_iri, rdflib.RDF.type, rdflib.OWL.DatatypeProperty)
-                if triple in graph \
-                        and not isinstance(a_iri, rdflib.BNode):
-                    a = self._namespace_registry.from_iri(a_iri)
-                    attributes[a] = self._get_default(a_iri, iri)
->>>>>>> 8415dbdf
         # TODO more cases
         return attributes
 
@@ -207,21 +190,9 @@
                 attributes[attribute] = default
 
         # Check validity of arguments
-<<<<<<< HEAD
-        if not _force:
-            if kwargs:
-                raise TypeError("Unexpected keyword arguments: %s"
-                                % kwargs.keys())
-=======
-        if _force:
-            return {k: v for k, v in attributes.items() if v is not None}
-        if kwargs:
+        if not _force and kwargs:
             raise TypeError("Unexpected keyword arguments: %s"
                             % kwargs.keys())
-        missing = [k.argname for k, v in attributes.items() if v is None]
-        if missing:
-            raise TypeError("Missing keyword arguments: %s" % missing)
->>>>>>> 8415dbdf
         return attributes
 
     def _direct_superclasses(self):
