--- conflicted
+++ resolved
@@ -74,13 +74,7 @@
                 continue
             a = self.namespace._namespace_registry.from_iri(a_iri)
             default = self._get_default(a_iri, iri)
-<<<<<<< HEAD
-            triple = (a_iri, rdflib.RDF.type, rdflib.OWL.FunctionalProperty)
-            obligatory = default is None and triple in graph
-            attributes[a] = (self._get_default(a_iri, iri), obligatory, None)
-=======
             attributes[a] = (default, False, None)
->>>>>>> 24b9a12a
 
         # Case 2: restrictions
         triple = (iri, rdflib.RDFS.subClassOf, None)
@@ -189,12 +183,14 @@
                     f"commandline tool to transform entity names to CamelCase."
                 )
             elif not _force and obligatory:
-<<<<<<< HEAD
+
+
+<< << << < HEAD
                 raise TypeError("Missing keyword argument: %s" % attribute)
-=======
+== == == =
                 raise TypeError("Missing keyword argument: %s" %
                                 attribute.argname)
->>>>>>> 24b9a12a
+>>>>>> > origin/v3.5.0-dev
             elif default is not None:
                 attributes[attribute] = default
 
