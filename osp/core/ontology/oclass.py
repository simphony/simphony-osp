"""A class defined in the ontology."""

import logging
from typing import Any, Dict, List, Optional, Set, Union
from uuid import UUID

from rdflib import OWL, RDFS, RDF, BNode, URIRef

from osp.core.ontology.attribute import OntologyAttribute
from osp.core.ontology.cuba import rdflib_cuba
from osp.core.ontology.datatypes import UID
from osp.core.ontology.entity import OntologyEntity

logger = logging.getLogger(__name__)

BLACKLIST = {OWL.Nothing, OWL.Thing,
             OWL.NamedIndividual}

# CACHE Introduced because getting URIRef terms from the namespaces is
#  computationally expensive.
CACHE = {
    'cuba:_default': rdflib_cuba._default,
    'cuba:_default_attribute': rdflib_cuba._default_attribute,
    'cuba:_default_value': rdflib_cuba._default_value,
    'owl:DatatypeProperty': OWL.DatatypeProperty,
    'owl:Restriction': OWL.Restriction,
    'owl:allValuesFrom': OWL.allValuesFrom,
    'owl:cardinality': OWL.cardinality,
    'owl:minCardinality': OWL.minCardinality,
    'owl:hasValue': OWL.hasValue,
    'owl:someValuesFrom': OWL.someValuesFrom,
    'owl:onProperty': OWL.onProperty,
    'rdf:type': RDF.type,
    'rdfs:domain': RDFS.domain,
    'rdfs:subClassOf': RDFS.subClassOf,
}


class OntologyClass(OntologyEntity):
    """A class defined in the ontology."""

    def __init__(self, namespace_registry, namespace_iri, name, iri_suffix):
        """Initialize the ontology class.

        Args:
            namespace_registry (OntologyNamespaceRegistry): The namespace
                registry where all namespaces are stored.
            namespace_iri (URIRef): The IRI of the namespace.
            name (str): The name of the class.
            iri_suffix (str): namespace_iri +  namespace_registry make up the
                namespace of this entity.
        """
        super().__init__(namespace_registry, namespace_iri, name, iri_suffix)
        logger.debug("Created ontology class %s" % self)
        self._cached_axioms = None

    @property
    def attributes(self):
        """Get all the attributes of this oclass.

        Returns:
            Dict[OntologyAttribute, Any]: Mapping from attribute to default
        """
        attributes = dict()
        for superclass in self.superclasses:
            for attr, v in self._get_attributes(superclass.iri).items():
                x = attributes.get(attr, (None, None, None))
                x = (x[0] or v[0], False if x[0] or v[0] else x[1] or v[1],
                     x[2] or v[2])
                attributes[attr] = x
        return attributes

    @property
    def own_attributes(self):
        """Get the non-inherited attributes of this oclass.

        Returns:
            Dict[OntologyAttribute, str]: Mapping from attribute to default
        """
        return self._get_attributes(self.iri)

    @property
    def axioms(self):
        """Get all the axioms for the ontology class.

        Include axioms of superclasses.

        Returns:
            List[Restriction]: The list of axioms for the ontology class.
        """
        if self._cached_axioms is None:
            for superclass in self.superclasses:
                iri = superclass.iri
                self._compute_axioms(iri, RDFS.subClassOf)
                self._compute_axioms(iri, OWL.equivalentClass)
        return self._cached_axioms

    def _compute_axioms(self, iri, rdflib_predicate):
        """Compute the axioms for the class with the given IRI.

        Does not include superclasses.

        Args:
            iri (UriRef): The IRI of the class.
            rdflib_predicate (UriRef): The predicate to which the class is
                connected to axioms (subclass or equivalentClass).
        """
        self._cached_axioms = self._cached_axioms or []
        for o in self._namespace_registry._graph.objects(iri,
                                                         rdflib_predicate):
            if not isinstance(o, BNode):
                continue
            try:
                self._cached_axioms.append(
                    self._namespace_registry.from_bnode(o)
                )
            except KeyError:
                pass

    def _get_attributes(self, iri):
        """Get the non-inherited attributes of the oclass with the given iri.

        Args:
            iri (URIRef): The iri of the oclass.

        Returns:
            Dict[OntologyAttribute, str]: Mapping from attribute to default
        """
        attributes = dict()
        # Case 1: domain of Datatype
<<<<<<< HEAD
        for a_iri in self._get_attributes_identifiers_from_domain(iri):
            a = self._namespace_registry.from_iri(a_iri)
            default = self._get_default(a_iri, iri)
            attributes[a] = (default, False, None)

        # Case 2: axioms
        graph = self._namespace_registry._graph
        for a_iri, o in self._get_attributes_identifiers_from_axioms(
                iri, return_restriction=True):
            a = self._namespace_registry.from_iri(a_iri)
            cuba_default = self._get_default(a_iri, iri)
            restriction_default = graph.value(o, CACHE['owl:hasValue'])
=======
        triple = (None, RDFS.domain, iri)
        for a_iri, _, _ in self.namespace._graph.triples(triple):
            triple = (a_iri, RDF.type, OWL.DatatypeProperty)
            if triple not in graph or isinstance(a_iri, BNode) \
                    or a_iri in blacklist:
                continue
            a = self.namespace._namespace_registry.from_iri(a_iri)
            default = self._get_default(a, iri)
            attributes[a] = (default, False, None)

        # Case 2: axioms
        triple = (iri, RDFS.subClassOf, None)
        for _, _, o in self.namespace._graph.triples(triple):
            if (o, RDF.type, OWL.Restriction) not in graph:
                continue
            a_iri = graph.value(o, OWL.onProperty)
            triple = (a_iri, RDF.type, OWL.DatatypeProperty)
            if triple not in graph or isinstance(a_iri, BNode):
                continue
            a = self.namespace._namespace_registry.from_iri(a_iri)
            cuba_default = self._get_default(a, iri)
            restriction_default = graph.value(o, OWL.hasValue)
>>>>>>> 6f935d76
            default = cuba_default or restriction_default
            dt, obligatory = self._get_datatype_for_restriction(o)
            obligatory = default is None and obligatory
            attributes[a] = (default, obligatory, dt)

        # TODO more cases
        return attributes

    def _get_attributes_identifiers(self, iri):
        yield from self._get_attributes_identifiers_from_domain(iri)
        yield from self._get_attributes_identifiers_from_axioms(iri)

    def _get_attributes_identifiers_from_domain(self, iri):
        # Case 1: domain of Datatype
        graph = self._namespace_registry._graph
        blacklist = [OWL.topDataProperty, OWL.bottomDataProperty]
        for a_iri in graph.subjects(CACHE['rdfs:domain'], iri):
            if ((a_iri, CACHE['rdf:type'], CACHE['owl:DatatypeProperty'])
                    not in graph
                    or isinstance(a_iri, BNode)
                    or a_iri in blacklist):
                continue
            yield a_iri

    def _get_attributes_identifiers_from_axioms(self, iri,
                                                return_restriction=False):
        # Case 2: axioms
        graph = self._namespace_registry._graph
        for o in graph.objects(iri, CACHE['rdfs:subClassOf']):
            if (o, CACHE['rdf:type'], CACHE['owl:Restriction']) not in graph:
                continue
            a_iri = graph.value(o, CACHE['owl:onProperty'])
            if (a_iri, CACHE['rdf:type'], CACHE['owl:DatatypeProperty'])\
                    not in graph or isinstance(a_iri, BNode):
                continue
            yield a_iri if not return_restriction else (a_iri, o)

    def _get_datatype_for_restriction(self, r):
        obligatory = False
        dt = None
        g = self._namespace_registry._graph

        dt = g.value(r, CACHE['owl:someValuesFrom'])
        obligatory = dt is not None
        dt = dt or g.value(r, CACHE['owl:allValuesFrom'])
        dt = dt or g.value(r, CACHE['owl:hasValue'])
        obligatory = obligatory or (r, CACHE['owl:cardinality']) != 0
        obligatory = obligatory or (r, CACHE['owl:minCardinality']) != 0
        return dt, obligatory

    def _get_default(self,
                     attribute: OntologyAttribute,
                     superclass_iri: URIRef):
        """Get the default of the attribute with the given iri.

        Args:
            attribute_iri: The attribute.
            superclass_iri: IRI of the superclass that defines the default.

        Returns:
            Any: the default
        """
<<<<<<< HEAD
        for bnode in self._namespace_registry._graph.objects(
                superclass_iri, CACHE['cuba:_default']):
            x = (bnode, CACHE['cuba:_default_attribute'], attribute_iri)
            if x in self._namespace_registry._graph:
                return self._namespace_registry._graph.value(
                    bnode, CACHE['cuba:_default_value'])
=======
        triple = (superclass_iri, rdflib_cuba._default, None)
        for _, _, bnode in self.namespace._graph.triples(triple):
            x = (bnode, rdflib_cuba._default_attribute, attribute.iri)
            if x in self.namespace._graph:
                in_graph = self.namespace._graph.value(
                    bnode, rdflib_cuba._default_value)
                return attribute.convert_to_datatype(in_graph) \
                    if in_graph is not None \
                    else None
>>>>>>> 6f935d76

    def get_attribute_by_argname(self, name):
        """Get the attribute object with the argname of the object.

        Args:
            name (str): The argname of the attribute

        Returns:
            OntologyAttribute: The attribute
        """
        for attribute in self.attributes:
            if attribute.argname == name:
                return attribute
            elif attribute.argname.lower() == name:
                logger.warning(
                    f"Attribute {attribute.argname} is referenced "
                    f"with '{attribute.argname.lower()}'. "
                    f"Note that you must match the case of the definition in "
                    f"the ontology in future releases. Additionally, entity "
                    f"names defined in YAML ontology are no longer required "
                    f"to be ALL_CAPS. You can use the yaml2camelcase "
                    f"commandline tool to transform entity names to CamelCase."
                )
                return attribute

<<<<<<< HEAD
    def get_attribute_identifier_by_argname(self, name):
        """Get the attribute identifier with the argname of the object.

        Args:
            name (str): The argname of the attribute

        Returns:
            Identifier: The attribute identifier.
        """
        for superclass in self.superclasses:
            for identifier in self._get_attributes_identifiers(superclass.iri):
                attribute_name = self._namespace_registry._get_entity_name(
                    identifier,
                    self._namespace_registry._get_namespace_name_and_iri(
                        identifier)[1])
                if attribute_name == name:
                    return identifier
                elif attribute_name.lower() == name:
                    logger.warning(
                        f"Attribute {attribute_name} is referenced "
                        f"with '{attribute_name.lower()}'. "
                        f"Note that you must match the case of the definition "
                        f"in the ontology in future releases. Additionally, "
                        f"entity names defined in YAML ontology are no longer "
                        f"required to be ALL_CAPS. You can use the "
                        f"yaml2camelcase commandline tool to transform entity "
                        f"names to CamelCase."
                    )
                    return identifier

    def _get_attributes_values(self, kwargs, _force):
=======
    def _get_attributes_values(self,
                               kwargs: Dict[str, Union[Any, Set[Any]]],
                               _force: bool) -> Dict[OntologyAttribute,
                                                     List[Any]]:
>>>>>>> 6f935d76
        """Get the cuds object's attributes from the given kwargs.

        Combine defaults and given attribute attributes

        Args:
            kwargs: The user specified keyword arguments.
            _force: Skip checks.

        Raises:
            TypeError: Unexpected keyword argument.
            TypeError: Missing keyword argument.

        Returns:
            The resulting attributes.
        """
        kwargs = dict(kwargs)
        attributes = dict()
        for attribute, (default, obligatory, dt) in self.attributes.items():
            if attribute.argname in kwargs:
                attributes[attribute] = kwargs[attribute.argname]
                del kwargs[attribute.argname]
            elif attribute.argname.lower() in kwargs:
                attributes[attribute] = kwargs[attribute.argname.lower()]
                del kwargs[attribute.argname.lower()]
                logger.warning(
                    f"Attribute {attribute.argname} is referenced "
                    f"with '{attribute.argname.lower()}'. "
                    f"Note that you must match the case of the definition in "
                    f"the ontology in future releases. Additionally, entity "
                    f"names defined in YAML ontology are no longer required "
                    f"to be ALL_CAPS. You can use the yaml2camelcase "
                    f"commandline tool to transform entity names to CamelCase."
                )
            elif not _force and obligatory:
                raise TypeError("Missing keyword argument: %s" %
                                attribute.argname)
            elif default is not None:
                attributes[attribute] = default
            else:
                continue

            # Turn attribute into a mutable sequence.
            if not isinstance(attributes[attribute], Set):
                attributes[attribute] = [attributes[attribute]]
            else:
                attributes[attribute] = list(attributes[attribute])

            # Set the appropriate hashable data type for the arguments.
            for i, value in enumerate(attributes[attribute]):
                attributes[attribute][i] = attribute.convert_to_datatype(value)

        # Check validity of arguments
        if not _force and kwargs:
            raise TypeError("Unexpected keyword arguments: %s"
                            % kwargs.keys())
        return attributes

    def _direct_superclasses(self):
        return self._directly_connected(RDFS.subClassOf,
                                        blacklist=BLACKLIST)

    def _direct_subclasses(self):
        return self._directly_connected(RDFS.subClassOf,
                                        inverse=True, blacklist=BLACKLIST)

    def _superclasses(self):
        yield self
        yield from self._transitive_hull(
            RDFS.subClassOf,
            blacklist=BLACKLIST)

    def _subclasses(self):
        yield self
        yield from self._transitive_hull(
            RDFS.subClassOf, inverse=True,
            blacklist=BLACKLIST)

    def __call__(self,
                 session=None,
                 iri: Optional[Union[URIRef, str, UID]] = None,
                 uid: Optional[Union[UUID, str, UID]] = None,
                 _force: bool = False,
                 **kwargs):
        """Create a Cuds object from this ontology class.

        Args:
            uid: The identifier of the Cuds object. Should be set to None in
                most cases. Then a new identifier is generated, defaults to
                None. Defaults to None.
            iri: The same as the uid, but exclusively for IRI identifiers.
            session (Session, optional): The session to create the cuds object
                in, defaults to None. Defaults to None.
            _force: Skip validity checks. Defaults to False.

        Raises:
            TypeError: Error occurred during instantiation.

        Returns:
            Cuds, The created cuds object
        """
        if None not in (uid, iri):
            raise ValueError("Tried to initialize a CUDS object specifying, "
                             "both its IRI and UID. A CUDS object is "
                             "constrained to have just one UID.")
        elif uid is not None and not isinstance(uid, (UUID, int, UID)):
            raise ValueError('Provide either a UUID or a URIRef object '
                             'as UID.')
            # NOTE: The error message is not wrong, the user is not meant to
            #  provide a UID object, only OSP-core itself.
        elif iri is not None and not isinstance(iri, (URIRef, str, UID)):
            raise ValueError('Provide either a string or an URIRef object as '
                             'IRI.')
            # NOTE: The error message is not wrong, the user is not meant to
            #  provide a UID object, only OSP-core itself.
        else:
            uid = (UID(uid) if uid else None) or \
                (UID(iri) if iri else None) or \
                UID()

        from osp.core.cuds import Cuds
        from osp.core.namespaces import cuba

        if self.is_subclass_of(cuba.Wrapper) and session is None:
            raise TypeError("Missing keyword argument 'session' for wrapper.")

        if self.is_subclass_of(cuba.Nothing):
            raise TypeError("Cannot instantiate cuds object for ontology class"
                            " cuba.Nothing.")

        # build attributes dictionary by combining
        # kwargs and defaults
        return Cuds(
            attributes=self._get_attributes_values(kwargs, _force=_force),
            oclass=self,
            session=session,
            uid=uid
        )<|MERGE_RESOLUTION|>--- conflicted
+++ resolved
@@ -128,20 +128,6 @@
         """
         attributes = dict()
         # Case 1: domain of Datatype
-<<<<<<< HEAD
-        for a_iri in self._get_attributes_identifiers_from_domain(iri):
-            a = self._namespace_registry.from_iri(a_iri)
-            default = self._get_default(a_iri, iri)
-            attributes[a] = (default, False, None)
-
-        # Case 2: axioms
-        graph = self._namespace_registry._graph
-        for a_iri, o in self._get_attributes_identifiers_from_axioms(
-                iri, return_restriction=True):
-            a = self._namespace_registry.from_iri(a_iri)
-            cuba_default = self._get_default(a_iri, iri)
-            restriction_default = graph.value(o, CACHE['owl:hasValue'])
-=======
         triple = (None, RDFS.domain, iri)
         for a_iri, _, _ in self.namespace._graph.triples(triple):
             triple = (a_iri, RDF.type, OWL.DatatypeProperty)
@@ -164,7 +150,6 @@
             a = self.namespace._namespace_registry.from_iri(a_iri)
             cuba_default = self._get_default(a, iri)
             restriction_default = graph.value(o, OWL.hasValue)
->>>>>>> 6f935d76
             default = cuba_default or restriction_default
             dt, obligatory = self._get_datatype_for_restriction(o)
             obligatory = default is None and obligatory
@@ -227,14 +212,6 @@
         Returns:
             Any: the default
         """
-<<<<<<< HEAD
-        for bnode in self._namespace_registry._graph.objects(
-                superclass_iri, CACHE['cuba:_default']):
-            x = (bnode, CACHE['cuba:_default_attribute'], attribute_iri)
-            if x in self._namespace_registry._graph:
-                return self._namespace_registry._graph.value(
-                    bnode, CACHE['cuba:_default_value'])
-=======
         triple = (superclass_iri, rdflib_cuba._default, None)
         for _, _, bnode in self.namespace._graph.triples(triple):
             x = (bnode, rdflib_cuba._default_attribute, attribute.iri)
@@ -244,7 +221,6 @@
                 return attribute.convert_to_datatype(in_graph) \
                     if in_graph is not None \
                     else None
->>>>>>> 6f935d76
 
     def get_attribute_by_argname(self, name):
         """Get the attribute object with the argname of the object.
@@ -270,44 +246,10 @@
                 )
                 return attribute
 
-<<<<<<< HEAD
-    def get_attribute_identifier_by_argname(self, name):
-        """Get the attribute identifier with the argname of the object.
-
-        Args:
-            name (str): The argname of the attribute
-
-        Returns:
-            Identifier: The attribute identifier.
-        """
-        for superclass in self.superclasses:
-            for identifier in self._get_attributes_identifiers(superclass.iri):
-                attribute_name = self._namespace_registry._get_entity_name(
-                    identifier,
-                    self._namespace_registry._get_namespace_name_and_iri(
-                        identifier)[1])
-                if attribute_name == name:
-                    return identifier
-                elif attribute_name.lower() == name:
-                    logger.warning(
-                        f"Attribute {attribute_name} is referenced "
-                        f"with '{attribute_name.lower()}'. "
-                        f"Note that you must match the case of the definition "
-                        f"in the ontology in future releases. Additionally, "
-                        f"entity names defined in YAML ontology are no longer "
-                        f"required to be ALL_CAPS. You can use the "
-                        f"yaml2camelcase commandline tool to transform entity "
-                        f"names to CamelCase."
-                    )
-                    return identifier
-
-    def _get_attributes_values(self, kwargs, _force):
-=======
     def _get_attributes_values(self,
                                kwargs: Dict[str, Union[Any, Set[Any]]],
                                _force: bool) -> Dict[OntologyAttribute,
                                                      List[Any]]:
->>>>>>> 6f935d76
         """Get the cuds object's attributes from the given kwargs.
 
         Combine defaults and given attribute attributes
