--- conflicted
+++ resolved
@@ -4,11 +4,8 @@
 import uuid
 import os
 import osp.core
-<<<<<<< HEAD
 import rdflib
-=======
 import json
->>>>>>> 1ab31f28
 from osp.core.namespaces import cuba
 from osp.core.session.transport.transport_utils import serializable
 from osp.core.session.core_session import CoreSession
@@ -24,12 +21,9 @@
     find_cuds_objects_by_attribute, post,
     get_relationships_between,
     get_neighbor_diff, change_oclass, branch, validate_tree_against_schema,
-<<<<<<< HEAD
-    ConsistencyError, CardinalityError, get_rdf_graph
-=======
-    ConsistencyError, CardinalityError, delete_cuds_object_recursively,
+    ConsistencyError, CardinalityError, get_rdf_graph,
+    delete_cuds_object_recursively,
     serialize
->>>>>>> 1ab31f28
 )
 from osp.core.session.buffers import BufferContext
 from osp.core.cuds import Cuds
