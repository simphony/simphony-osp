import io
import unittest
import responses
import uuid
import os
import osp.core
from osp.core.namespaces import cuba
from osp.core.session.transport.transport_utils import serializable
from osp.core.session.core_session import CoreSession
from .test_session_city import TestWrapperSession
from osp.core.session.buffers import EngineContext
from osp.core.utils import (
    clone_cuds_object,
    create_recycle, create_from_cuds_object,
    check_arguments, format_class_name, find_cuds_object,
    find_cuds_object_by_uid, remove_cuds_object,
    pretty_print, deserialize,
    find_cuds_objects_by_oclass, find_relationships,
    find_cuds_objects_by_attribute, post,
    get_relationships_between,
    get_neighbor_diff, change_oclass, branch, validate_tree_against_schema,
    ConsistencyError, CardinalityError
)
from osp.core.cuds import Cuds

try:
    from osp.core.namespaces import city
except ImportError:
    from osp.core.ontology import Parser
    from osp.core.namespaces import _namespace_registry
    Parser(_namespace_registry._graph).parse("city")
    _namespace_registry.update_namespaces()
    from osp.core.namespaces import city

CUDS_DICT = {
    "oclass": "city.Citizen",
    "uid": str(uuid.UUID(int=1)),
    "attributes": {
        "name": "Peter",
        "age": 23
    },
    "relationships": {
        "city.isInhabitantOf": {str(uuid.UUID(int=1)): "city.City"},
        "city.hasChild": {str(uuid.UUID(int=2)): "city.Person",
                          str(uuid.UUID(int=3)): "city.Person"}
    }
}


def get_test_city():
    """helper function"""
    c = city.City(name="Freiburg", coordinates=[1, 2])
    p1 = city.Citizen(name="Rainer")
    p2 = city.Citizen(name="Carlos")
    p3 = city.Citizen(name="Maria")
    n1 = city.Neighborhood(name="Zähringen", coordinates=[2, 3])
    n2 = city.Neighborhood(name="St. Georgen", coordinates=[3, 4])
    s1 = city.Street(name="Lange Straße", coordinates=[4, 5])

    c.add(p1, p2, p3, rel=city.hasInhabitant)
    p1.add(p3, rel=city.hasChild)
    p2.add(p3, rel=city.hasChild)
    c.add(n1, n2)
    n1.add(s1)
    n2.add(s1)
    s1.add(p2, p3, rel=city.hasInhabitant)
    return [c, p1, p2, p3, n1, n2, s1]


class TestUtils(unittest.TestCase):

    def test_validate_tree_against_schema(self):
        """Test validation of CUDS tree against schema.yml"""
        schema_file = os.path.join(
            os.path.dirname(__file__),
            'test_validation_schema_city.yml'
        )
        schema_file_with_missing_entity = os.path.join(
            os.path.dirname(__file__),
            'test_validation_schema_city_with_missing_entity.yml'
        )
        schema_file_with_missing_relationship = os.path.join(
            os.path.dirname(__file__),
            'test_validation_schema_city_with_missing_relationship.yml'
        )
        schema_file_with_optional_subtree = os.path.join(
            os.path.dirname(__file__),
            'test_validation_schema_city_with_optional_subtree.yml'
        )

        c = city.City(name='freiburg')

        # empty city is not valid
        self.assertRaises(
            ConsistencyError,
            validate_tree_against_schema,
            c,
            schema_file
        )

        # unless I do not specify relationships for it
        validate_tree_against_schema(c, schema_file_with_missing_relationship)

        # but it at least should be a city,
        # even when no relationships are defined
        wrong_object = cuba.File(path='some path')
        self.assertRaises(
            ConsistencyError,
            validate_tree_against_schema,
            wrong_object,
            schema_file_with_missing_relationship
        )

<<<<<<< HEAD
        # with opional inhabitants an empty city is ok
        validate_tree_against_schema(c, schema_file_with_optional_subtree)

        # but the optional subtree should follow its own constraints
        # (here a citizen needs to work in a city)
        c.add(CITY.CITIZEN(name='peter'), rel=CITY.HAS_INHABITANT)
        self.assertRaises(
            CardinalityError,
            validate_tree_against_schema,
            c,
            schema_file_with_optional_subtree
        )

        c.add(CITY.NEIGHBORHOOD(name='some hood'))
        c.add(CITY.CITIZEN(name='peter'), rel=CITY.HAS_INHABITANT)
=======
        c.add(city.Neighborhood(name='some hood'))
        c.add(city.Citizen(name='peter'), rel=city.hasInhabitant)
        c.add(city.Citizen(name='peter'), rel=city.hasInhabitant)
>>>>>>> 68d742cc

        # street of neighborhood violated
        self.assertRaises(
            CardinalityError,
            validate_tree_against_schema,
            c,
            schema_file
        )

        c.get(oclass=city.Neighborhood)[0].add(city.Street(name='abc street'))

        # now the city is valid and validation should pass
        validate_tree_against_schema(c, schema_file)

        # entity that was defined is completely missing in cuds tree
        self.assertRaises(
            ConsistencyError,
            validate_tree_against_schema,
            c,
            schema_file_with_missing_entity
        )

    def test_branch(self):
        x = branch(
            branch(
                city.City(name="Freiburg"),
                city.Citizen(name="Peter"),
                city.Citizen(name="Maria"),
                rel=city.hasInhabitant
            ),
            city.Neighborhood(name="Herdern"),
            city.Neighborhood(name="Vauban")
        )
        self.assertEqual(x.name, "Freiburg")
        self.assertEqual({"Herdern", "Vauban"},
                         set(map(lambda x: x.name,
                                 x.get(oclass=city.Neighborhood))))
        self.assertEqual({"Peter", "Maria"},
                         set(map(lambda x: x.name,
                                 x.get(rel=city.hasInhabitant))))

    @responses.activate
    def test_post(self):
        """Test sending a cuds object to the server"""
        def request_callback(request):
            headers = {'request-id': '728d329e-0e86-11e4-a748-0c84dc037c13'}
            return (200, headers, request.body)

        responses.add_callback(
            responses.POST, 'http://dsms.com',
            callback=request_callback,
            content_type='application/json',
        )

        c, p1, p2, p3, n1, n2, s1 = get_test_city()
        response = post('http://dsms.com', c)

        serialized = serializable([c, p1, p2, p3, n1, n2, s1])
        for x in response.json():
            i = serialized.index(x)
            del serialized[i]
        self.assertEqual(serialized, list())

        response = post('http://dsms.com', c, max_depth=1)
        serialized = serializable([c, p1, p2, p3, n1, n2])
        for x in response.json():
            i = serialized.index(x)
            del serialized[i]
        self.assertEqual(serialized, list())

    def test_deserialize(self):
        result = deserialize(CUDS_DICT)
        self.assertTrue(result.is_a(city.Citizen))
        self.assertEqual(result.name, "Peter")
        self.assertEqual(result.age, 23)

    def test_clone_cuds_object(self):
        """Test cloning of cuds"""
        a = city.City(name="Freiburg")
        with CoreSession() as session:
            w = city.CityWrapper(session=session)
            aw = w.add(a)
            clone = clone_cuds_object(aw)
            self.assertIsNot(aw, None)
            self.assertIs(clone.session, aw.session)
            self.assertEqual(clone.uid, aw.uid)
            self.assertIs(aw, session._registry.get(aw.uid))
            self.assertEqual(clone.name, "Freiburg")

    def test_create_recycle(self):
        """Test creation of cuds_objects for different session"""
        default_session = CoreSession()
        osp.core.cuds.Cuds._session = default_session
        a = city.City(name="Freiburg")
        self.assertIs(a.session, default_session)
        with TestWrapperSession() as session:
            w = city.CityWrapper(session=session)
            with EngineContext(session):
                b = create_recycle(
                    oclass=city.City,
                    kwargs={"name": "Offenburg"},
                    uid=a.uid,
                    session=session,
                    fix_neighbors=False)
            self.assertEqual(b.name, "Offenburg")
            self.assertEqual(b.uid, a.uid)
            self.assertEqual(set(default_session._registry.keys()), {a.uid})
            self.assertIs(default_session._registry.get(a.uid), a)
            self.assertEqual(set(session._registry.keys()), {b.uid, w.uid})
            self.assertIs(session._registry.get(b.uid), b)
            self.assertEqual(session._buffers, [
                [{w.uid: w}, dict(), dict()],
                [{b.uid: b}, dict(), dict()]]
            )

            x = city.Citizen()
            x = b.add(x, rel=city.hasInhabitant)

            c = create_recycle(oclass=city.City,
                               kwargs={"name": "Emmendingen"},
                               session=session, uid=a.uid,
                               fix_neighbors=False)
            self.assertIs(b, c)
            self.assertEqual(c.name, "Emmendingen")
            self.assertEqual(c.get(rel=cuba.relationship), [])
            self.assertNotEqual(x.get(rel=cuba.relationship), [])
            self.assertEqual(set(default_session._registry.keys()),
                             {a.uid, x.uid})
            self.assertIs(default_session._registry.get(a.uid), a)
            self.assertEqual(session._buffers, [
                [{w.uid: w, x.uid: x}, {c.uid: c}, dict()],
                [dict(), dict(), dict()]]
            )

            x = city.Citizen()
            x = c.add(x, rel=city.hasInhabitant)

            c = create_recycle(oclass=city.City,
                               kwargs={"name": "Karlsruhe"},
                               session=session, uid=a.uid,
                               fix_neighbors=True)
            self.assertEqual(x.get(rel=cuba.relationship), [])

    def test_create_from_cuds_object(self):
        """Test copying cuds_objects to different session"""
        default_session = CoreSession()
        Cuds._session = default_session
        a = city.City(name="Freiburg")
        self.assertIs(a.session, default_session)
        with TestWrapperSession() as session:
            w = city.CityWrapper(session=session)
            with EngineContext(session):
                b = create_from_cuds_object(a, session)
            self.assertEqual(b.name, "Freiburg")
            self.assertEqual(b.uid, a.uid)
            self.assertEqual(set(default_session._registry.keys()), {a.uid})
            self.assertIs(default_session._registry.get(a.uid), a)
            self.assertEqual(set(session._registry.keys()), {b.uid, w.uid})
            self.assertIs(session._registry.get(b.uid), b)
            self.assertEqual(session._buffers, [
                [{w.uid: w}, dict(), dict()],
                [{b.uid: b}, dict(), dict()]])

            b.name = "Emmendingen"
            x = city.Citizen(age=54, name="Franz")
            b.add(x, rel=city.hasInhabitant)
            y = city.Citizen(age=21, name="Rolf")
            a.add(y, rel=city.hasInhabitant)

            c = create_from_cuds_object(a, session)
            self.assertIs(b, c)
            self.assertEqual(c.name, "Freiburg")
            self.assertEqual(len(c.get(rel=cuba.relationship)), 1)
            self.assertEqual(c._neighbors[city.hasInhabitant],
                             {y.uid: city.Citizen})
            self.assertEqual(set(default_session._registry.keys()),
                             {a.uid, x.uid, y.uid})
            self.assertIs(default_session._registry.get(a.uid), a)
            self.assertEqual(session._buffers, [
                [{x.uid: x, w.uid: w}, {c.uid: c}, dict()],
                [dict(), dict(), dict()]])

    def test_change_oclass(self):
        """Check utility method to change oclass"""
        c = city.City(name="Freiburg")
        p1 = city.Citizen(name="Tim")
        p2 = city.Citizen(name="Tom")
        c.add(p1, p2, rel=city.hasInhabitant)
        change_oclass(c, city.PopulatedPlace, {
            "name": "Umkirch"
        })
        self.assertEqual(c.oclass, city.PopulatedPlace)
        self.assertEqual(p1._neighbors[city.isInhabitantOf],
                         {c.uid: city.PopulatedPlace})
        self.assertEqual(p2._neighbors[city.isInhabitantOf],
                         {c.uid: city.PopulatedPlace})

    def test_check_arguments(self):
        """ Test checking of arguments """
        check_arguments(str, "hello", "bye")
        check_arguments((int, float), 1, 1.2, 5.9, 2)
        check_arguments(Cuds, city.City(name="Freiburg"))
        self.assertRaises(TypeError, check_arguments, str, 12)
        self.assertRaises(TypeError, check_arguments, (int, float), 1.2, "h")
        self.assertRaises(TypeError, check_arguments,
                          Cuds, city.City)

    def test_format_class_name(self):
        """Test class name formatting"""
        self.assertEqual(format_class_name("what_is_going_on"),
                         "WhatIsGoingOn")

    def test_find_cuds_object(self):
        """ Test to find cuds objects by some criterion """
        def find_maria(x):
            return hasattr(x, "name") and x.name == "Maria"

        def find_freiburg(x):
            return hasattr(x, "name") and x.name == "Freiburg"

        def find_non_leaves(x):
            return len(x.get()) != 0

        c, p1, p2, p3, n1, n2, s1 = get_test_city()
        self.assertIs(find_cuds_object(
            find_maria, c, cuba.activeRelationship, False), p3)
        self.assertIs(find_cuds_object(
            find_maria, c, cuba.passiveRelationship, False), None)
        self.assertEqual(find_cuds_object(
            find_maria, c, cuba.passiveRelationship, True), list())
        all_found = find_cuds_object(
            find_maria, c, cuba.activeRelationship, True)
        self.assertIs(all_found[0], p3)
        self.assertEqual(len(all_found), 1)
        self.assertIs(find_cuds_object(
            find_freiburg, c, cuba.activeRelationship, False), c)
        all_found = find_cuds_object(
            find_non_leaves, c, cuba.activeRelationship, True)
        self.assertEqual(len(all_found), 6)
        self.assertEqual(set(all_found), {c, p1, p2, n1, n2, s1})
        all_found = find_cuds_object(
            find_non_leaves, c, cuba.activeRelationship, True,
            max_depth=1)
        self.assertEqual(len(all_found), 5)
        self.assertEqual(set(all_found), {c, p1, p2, n1, n2})

    def test_find_cuds_object_by_uid(self):
        """ Test to find a cuds object by uid in given subtree """
        c, p1, p2, p3, n1, n2, s1 = get_test_city()
        self.assertIs(find_cuds_object_by_uid(
            c.uid, c, cuba.activeRelationship), c)
        self.assertIs(find_cuds_object_by_uid(
            p1.uid, c, cuba.activeRelationship), p1)
        self.assertIs(find_cuds_object_by_uid(
            p2.uid, c, cuba.activeRelationship), p2)
        self.assertIs(find_cuds_object_by_uid(
            p3.uid, c, cuba.activeRelationship), p3)
        self.assertIs(find_cuds_object_by_uid(
            n1.uid, c, cuba.activeRelationship), n1)
        self.assertIs(find_cuds_object_by_uid(
            n2.uid, c, cuba.activeRelationship), n2)
        self.assertIs(find_cuds_object_by_uid(
            s1.uid, c, cuba.activeRelationship), s1)
        self.assertIs(find_cuds_object_by_uid(
            c.uid, c, city.hasInhabitant), c)
        self.assertIs(find_cuds_object_by_uid(
            p1.uid, c, city.hasInhabitant), p1)
        self.assertIs(find_cuds_object_by_uid(
            p2.uid, c, city.hasInhabitant), p2)
        self.assertIs(find_cuds_object_by_uid(
            p3.uid, c, city.hasInhabitant), p3)
        self.assertIs(find_cuds_object_by_uid(
            n1.uid, c, city.hasInhabitant), None)
        self.assertIs(find_cuds_object_by_uid(
            n2.uid, c, city.hasInhabitant), None)
        self.assertIs(find_cuds_object_by_uid(
            s1.uid, c, city.hasInhabitant), None)
        self.assertIs(find_cuds_object_by_uid(
            c.uid, n1, cuba.activeRelationship), None)
        self.assertIs(find_cuds_object_by_uid(
            p1.uid, n1, cuba.activeRelationship), None)
        self.assertIs(find_cuds_object_by_uid(
            p2.uid, n1, cuba.activeRelationship), p2)
        self.assertIs(find_cuds_object_by_uid(
            p3.uid, n1, cuba.activeRelationship), p3)
        self.assertIs(find_cuds_object_by_uid(
            n1.uid, n1, cuba.activeRelationship), n1)
        self.assertIs(find_cuds_object_by_uid(
            n2.uid, n1, cuba.activeRelationship), None)
        self.assertIs(find_cuds_object_by_uid(
            s1.uid, n1, cuba.activeRelationship), s1)

    def test_find_cuds_objects_by_oclass(self):
        """ Test find by cuba key """
        c, p1, p2, p3, n1, n2, s1 = get_test_city()
        self.assertEqual(find_cuds_objects_by_oclass(
            city.City, c, cuba.activeRelationship),
            [c])
        found = find_cuds_objects_by_oclass(
            city.Citizen,
            c, cuba.activeRelationship)
        self.assertEqual(len(found), 3)
        self.assertEqual(set(found), {p1, p2, p3})
        found = find_cuds_objects_by_oclass(
            city.Neighborhood, c,
            cuba.activeRelationship)
        self.assertEqual(set(found), {n1, n2})
        self.assertEqual(len(found), 2)
        self.assertEqual(find_cuds_objects_by_oclass(
            city.Street, c, cuba.activeRelationship),
            [s1])
        found = find_cuds_objects_by_oclass(cuba.Class,
                                            c, cuba.relationship)
        self.assertEqual(set(found), {c, p1, p2, p3, n1, n2, s1})

    def test_find_cuds_objects_by_attribute(self):
        c, p1, p2, p3, n1, n2, s1 = get_test_city()
        self.assertEqual(
            find_cuds_objects_by_attribute("name", "Maria", c,
                                           cuba.relationship), [p3]
        )
        found = find_cuds_objects_by_attribute("age", 25, c,
                                               cuba.relationship)
        self.assertEqual(len(found), 3)
        self.assertEqual(set(found), {p1, p2, p3})
        found = find_cuds_objects_by_attribute(
            "age", 25, c, cuba.passiveRelationship
        )
        self.assertEqual(found, [])

    def test_find_relationships(self):
        """Test find by relationships"""
        c, p1, p2, p3, n1, n2, s1 = get_test_city()
        found = find_relationships(city.isInhabitantOf, c,
                                   cuba.relationship, False)
        self.assertEqual(set(found), {p1, p2, p3})
        self.assertEqual(len(found), 3)
        found = find_relationships(city.isPartOf, c,
                                   cuba.relationship, True)
        self.assertEqual(set(found), {p3, n1, n2, s1})
        self.assertEqual(len(found), 4)
        found = find_relationships(city.isPartOf, c,
                                   cuba.relationship, False)
        self.assertEqual(set(found), {n1, n2, s1})

    def test_remove_cuds_object(self):
        """Test removeing cuds from datastructure"""
        c, p1, p2, p3, n1, n2, s1 = get_test_city()
        remove_cuds_object(p3)
        self.assertEqual(p3.get(rel=cuba.relationship), [])
        self.assertNotIn(p3, c.get(rel=cuba.relationship))
        self.assertNotIn(p3, p1.get(rel=cuba.relationship))
        self.assertNotIn(p3, p2.get(rel=cuba.relationship))
        self.assertNotIn(p3, n1.get(rel=cuba.relationship))
        self.assertNotIn(p3, n2.get(rel=cuba.relationship))
        self.assertNotIn(p3, s1.get(rel=cuba.relationship))

    def test_get_relationships_between(self):
        """ Test get the relationship between two cuds entities"""
        c = city.City(name="Freiburg")
        p = city.Citizen(name="Peter")
        self.assertEqual(get_relationships_between(c, p), set())
        self.assertEqual(get_relationships_between(p, c), set())
        c.add(p, rel=city.hasInhabitant)
        self.assertEqual(get_relationships_between(c, p),
                         {city.hasInhabitant})
        self.assertEqual(get_relationships_between(p, c),
                         {city.isInhabitantOf})
        c.add(p, rel=city.hasWorker)
        self.assertEqual(get_relationships_between(c, p),
                         {city.hasInhabitant,
                          city.hasWorker})
        self.assertEqual(get_relationships_between(p, c),
                         {city.isInhabitantOf,
                          city.worksIn})

    def test_get_neighbor_diff(self):
        """Check if get_neighbor_diff can compute the difference
        of neighbors between to objects.
        """
        c1 = city.City(name="Paris")
        c2 = city.City(name="Berlin")
        c3 = city.City(name="London")
        n1 = city.Neighborhood(name="Zähringen")
        n2 = city.Neighborhood(name="Herdern")
        s1 = city.Street(name="Waldkircher Straße")
        s2 = city.Street(name="Habsburger Straße")
        s3 = city.Street(name="Lange Straße")

        n1.add(c1, c2, rel=city.isPartOf)
        n2.add(c2, c3, rel=city.isPartOf)
        n1.add(s1, s2)
        n2.add(s2, s3)

        self.assertEqual(
            set(get_neighbor_diff(n1, n2)),
            {(c1.uid, city.isPartOf), (s1.uid, city.hasPart)}
        )

        self.assertEqual(
            set(get_neighbor_diff(n2, n1)),
            {(c3.uid, city.isPartOf), (s3.uid, city.hasPart)}
        )

        self.assertEqual(
            set(get_neighbor_diff(n1, None)),
            {(c1.uid, city.isPartOf), (s1.uid, city.hasPart),
             (c2.uid, city.isPartOf), (s2.uid, city.hasPart)}
        )

        self.assertEqual(
            set(get_neighbor_diff(None, n2)),
            set()
        )

    def test_pretty_print(self):
        """Test printing cuds objects in a human readable way."""
        c, p1, p2, p3, n1, n2, s1 = get_test_city()
        px = city.Person()
        c.add(px, rel=city.encloses)
        f = io.StringIO()
        pretty_print(c, file=f)
        self.maxDiff = 5000
        self.assertEqual(f.getvalue(), "\n".join([
            "- Cuds object named <Freiburg>:",
            "  uuid: %s" % c.uid,
            "  type: city.City",
            "  superclasses: city.City, city.GeographicalPlace, "
            + "city.PopulatedPlace, cuba.Class",
            "  values: coordinates: [1 2]",
            "  description: ",
            "    To Be Determined",
            "",
            "   |_Relationship city.encloses:",
            "   | -  city.Person cuds object named <John Smith>:",
            "   |    uuid: %s" % px.uid,
            "   |    age: 25",
            "   |_Relationship city.hasInhabitant:",
            "   | -  city.Citizen cuds object named <Rainer>:",
            "   | .  uuid: %s" % p1.uid,
            "   | .  age: 25",
            "   | .   |_Relationship city.hasChild:",
            "   | .     -  city.Citizen cuds object named <Maria>:",
            "   | .        uuid: %s" % p3.uid,
            "   | .        age: 25",
            "   | -  city.Citizen cuds object named <Carlos>:",
            "   | .  uuid: %s" % p2.uid,
            "   | .  age: 25",
            "   | .   |_Relationship city.hasChild:",
            "   | .     -  city.Citizen cuds object named <Maria>:",
            "   | .        uuid: %s" % p3.uid,
            "   | .        (already printed)",
            "   | -  city.Citizen cuds object named <Maria>:",
            "   |    uuid: %s" % p3.uid,
            "   |    (already printed)",
            "   |_Relationship city.hasPart:",
            "     -  city.Neighborhood cuds object named <Zähringen>:",
            "     .  uuid: %s" % n1.uid,
            "     .  coordinates: [2 3]",
            "     .   |_Relationship city.hasPart:",
            "     .     -  city.Street cuds object named <Lange Straße>:",
            "     .        uuid: %s" % s1.uid,
            "     .        coordinates: [4 5]",
            "     .         |_Relationship city.hasInhabitant:",
            "     .           -  city.Citizen cuds object named <Carlos>:",
            "     .           .  uuid: %s" % p2.uid,
            "     .           .  (already printed)",
            "     .           -  city.Citizen cuds object named <Maria>:",
            "     .              uuid: %s" % p3.uid,
            "     .              (already printed)",
            "     -  city.Neighborhood cuds object named <St. Georgen>:",
            "        uuid: %s" % n2.uid,
            "        coordinates: [3 4]",
            "         |_Relationship city.hasPart:",
            "           -  city.Street cuds object named <Lange Straße>:",
            "              uuid: %s" % s1.uid,
            "              (already printed)",
            ""]))<|MERGE_RESOLUTION|>--- conflicted
+++ resolved
@@ -111,13 +111,12 @@
             schema_file_with_missing_relationship
         )
 
-<<<<<<< HEAD
         # with opional inhabitants an empty city is ok
         validate_tree_against_schema(c, schema_file_with_optional_subtree)
 
         # but the optional subtree should follow its own constraints
         # (here a citizen needs to work in a city)
-        c.add(CITY.CITIZEN(name='peter'), rel=CITY.HAS_INHABITANT)
+        c.add(city.CITIZEN(name='peter'), rel=city.HAS_INHABITANT)
         self.assertRaises(
             CardinalityError,
             validate_tree_against_schema,
@@ -125,13 +124,8 @@
             schema_file_with_optional_subtree
         )
 
-        c.add(CITY.NEIGHBORHOOD(name='some hood'))
-        c.add(CITY.CITIZEN(name='peter'), rel=CITY.HAS_INHABITANT)
-=======
-        c.add(city.Neighborhood(name='some hood'))
-        c.add(city.Citizen(name='peter'), rel=city.hasInhabitant)
-        c.add(city.Citizen(name='peter'), rel=city.hasInhabitant)
->>>>>>> 68d742cc
+        c.add(city.NEIGHBORHOOD(name='some hood'))
+        c.add(city.CITIZEN(name='peter'), rel=city.HAS_INHABITANT)
 
         # street of neighborhood violated
         self.assertRaises(
