--- conflicted
+++ resolved
@@ -20,11 +20,8 @@
     find_cuds_objects_by_attribute, post,
     get_relationships_between,
     get_neighbor_diff, change_oclass, branch, validate_tree_against_schema,
-<<<<<<< HEAD
-    ConsistencyError, CardinalityError, delete_cuds_object_recursively
-=======
-    ConsistencyError, CardinalityError, serialize
->>>>>>> b8a20839
+    ConsistencyError, CardinalityError, delete_cuds_object_recursively,
+    serialize
 )
 from osp.core.session.buffers import BufferContext
 from osp.core.cuds import Cuds
