import io
import unittest
import responses
import uuid
import os
import osp.core
from osp.core.namespaces import cuba
from osp.core.session.transport.transport_utils import serializable
from osp.core.session.core_session import CoreSession
from .test_session_city import TestWrapperSession
from osp.core.session.buffers import EngineContext
from osp.core.utils import (
    clone_cuds_object,
    create_recycle, create_from_cuds_object,
    check_arguments, format_class_name, find_cuds_object,
    find_cuds_object_by_uid, remove_cuds_object,
    pretty_print, deserialize,
    find_cuds_objects_by_oclass, find_relationships,
    find_cuds_objects_by_attribute, post,
    get_relationships_between,
    get_neighbor_diff, change_oclass, branch, validate_tree_against_schema,
    ConsistencyError, CardinalityError
)
from osp.core.cuds import Cuds

try:
    from osp.core.namespaces import city
except ImportError:
    from osp.core.ontology import Parser
    from osp.core.namespaces import _namespace_registry
    Parser(_namespace_registry._graph).parse("city")
    _namespace_registry.update_namespaces()
    from osp.core.namespaces import city

CUDS_DICT = {
    "oclass": "city.Citizen",
    "uid": str(uuid.UUID(int=1)),
    "attributes": {
        "name": "Peter",
        "age": 23
    },
    "relationships": {
        "city.isInhabitantOf": {str(uuid.UUID(int=1)): "city.City"},
        "city.hasChild": {str(uuid.UUID(int=2)): "city.Person",
                          str(uuid.UUID(int=3)): "city.Person"}
    }
}


def get_test_city():
    """helper function"""
    c = city.City(name="Freiburg", coordinates=[1, 2])
    p1 = city.Citizen(name="Rainer")
    p2 = city.Citizen(name="Carlos")
    p3 = city.Citizen(name="Maria")
    n1 = city.Neighborhood(name="Zähringen", coordinates=[2, 3])
    n2 = city.Neighborhood(name="St. Georgen", coordinates=[3, 4])
    s1 = city.Street(name="Lange Straße", coordinates=[4, 5])

    c.add(p1, p2, p3, rel=city.hasInhabitant)
    p1.add(p3, rel=city.hasChild)
    p2.add(p3, rel=city.hasChild)
    c.add(n1, n2)
    n1.add(s1)
    n2.add(s1)
    s1.add(p2, p3, rel=city.hasInhabitant)
    return [c, p1, p2, p3, n1, n2, s1]


class TestUtils(unittest.TestCase):

    def test_validate_tree_against_schema(self):
        """Test validation of CUDS tree against schema.yml"""
        schema_file = os.path.join(
            os.path.dirname(__file__),
            'test_validation_schema_city.yml'
        )
        schema_file_with_missing_entity = os.path.join(
            os.path.dirname(__file__),
            'test_validation_schema_city_with_missing_entity.yml'
        )

<<<<<<< HEAD
        c = city.City(name='freiburg')
        with self.assertRaises(Exception) as context:
            # empty city does not fulfil any constraint
            validate_tree_against_schema(c, schema_file)
            self.assertTrue(str(c.uid) in str(context.exception))
            self.assertTrue('invalid cardinality' in str(context.exception))

        c.add(city.Neighborhood(name='some hood'))
        c.add(city.Citizen(name='peter'))
        c.add(city.Citizen(name='peter'))
        with self.assertRaises(Exception) as context:
            # street violated
            validate_tree_against_schema(c, schema_file)
            self.assertTrue('Neighborhood' in str(context.exception))
            self.assertTrue('STREET' in str(context.exception))

        c.get(oclass=city.Neighborhood)[0].add(city.Street(name='abc street'))
        c.remove(oclass=city.Citizen)

        with self.assertRaises(Exception) as context:
            # entity is missing completely in cuds tree
            validate_tree_against_schema(c, schema_file_with_missing_entity)
            self.assertTrue('Instance of entity' in str(context.exception))
            self.assertTrue('city.GeographicalPlace' in
                            str(context.exception))
=======
        c = CITY.CITY(name='freiburg')

        # empty city is not valid
        self.assertRaises(
            CardinalityError,
            validate_tree_against_schema,
            c,
            schema_file
        )

        c.add(CITY.NEIGHBORHOOD(name='some hood'))
        c.add(CITY.CITIZEN(name='peter'), rel=CITY.HAS_INHABITANT)
        c.add(CITY.CITIZEN(name='peter'), rel=CITY.HAS_INHABITANT)

        # street of neighborhood violated
        self.assertRaises(
            CardinalityError,
            validate_tree_against_schema,
            c,
            schema_file
        )

        c.get(oclass=CITY.NEIGHBORHOOD)[0].add(CITY.STREET(name='abc street'))

        # now the city is valid and validation should pass
        validate_tree_against_schema(c, schema_file)

        # entity that was defined is completely missing completely in cuds tree
        self.assertRaises(
            ConsistencyError,
            validate_tree_against_schema,
            c,
            schema_file_with_missing_entity
        )
>>>>>>> 83936dc4

    def test_branch(self):
        x = branch(
            branch(
                city.City(name="Freiburg"),
                city.Citizen(name="Peter"),
                city.Citizen(name="Maria"),
                rel=city.hasInhabitant
            ),
            city.Neighborhood(name="Herdern"),
            city.Neighborhood(name="Vauban")
        )
        self.assertEqual(x.name, "Freiburg")
        self.assertEqual({"Herdern", "Vauban"},
                         set(map(lambda x: x.name,
                                 x.get(oclass=city.Neighborhood))))
        self.assertEqual({"Peter", "Maria"},
                         set(map(lambda x: x.name,
                                 x.get(rel=city.hasInhabitant))))

    @responses.activate
    def test_post(self):
        """Test sending a cuds object to the server"""
        def request_callback(request):
            headers = {'request-id': '728d329e-0e86-11e4-a748-0c84dc037c13'}
            return (200, headers, request.body)

        responses.add_callback(
            responses.POST, 'http://dsms.com',
            callback=request_callback,
            content_type='application/json',
        )

        c, p1, p2, p3, n1, n2, s1 = get_test_city()
        response = post('http://dsms.com', c)

        serialized = serializable([c, p1, p2, p3, n1, n2, s1])
        for x in response.json():
            i = serialized.index(x)
            del serialized[i]
        self.assertEqual(serialized, list())

        response = post('http://dsms.com', c, max_depth=1)
        serialized = serializable([c, p1, p2, p3, n1, n2])
        for x in response.json():
            i = serialized.index(x)
            del serialized[i]
        self.assertEqual(serialized, list())

    def test_deserialize(self):
        result = deserialize(CUDS_DICT)
        self.assertTrue(result.is_a(city.Citizen))
        self.assertEqual(result.name, "Peter")
        self.assertEqual(result.age, 23)

    def test_clone_cuds_object(self):
        """Test cloning of cuds"""
        a = city.City(name="Freiburg")
        with CoreSession() as session:
            w = city.CityWrapper(session=session)
            aw = w.add(a)
            clone = clone_cuds_object(aw)
            self.assertIsNot(aw, None)
            self.assertIs(clone.session, aw.session)
            self.assertEqual(clone.uid, aw.uid)
            self.assertIs(aw, session._registry.get(aw.uid))
            self.assertEqual(clone.name, "Freiburg")

    def test_create_recycle(self):
        """Test creation of cuds_objects for different session"""
        default_session = CoreSession()
        osp.core.cuds.Cuds._session = default_session
        a = city.City(name="Freiburg")
        self.assertIs(a.session, default_session)
        with TestWrapperSession() as session:
            w = city.CityWrapper(session=session)
            with EngineContext(session):
                b = create_recycle(
                    oclass=city.City,
                    kwargs={"name": "Offenburg"},
                    uid=a.uid,
                    session=session,
                    fix_neighbors=False)
            self.assertEqual(b.name, "Offenburg")
            self.assertEqual(b.uid, a.uid)
            self.assertEqual(set(default_session._registry.keys()), {a.uid})
            self.assertIs(default_session._registry.get(a.uid), a)
            self.assertEqual(set(session._registry.keys()), {b.uid, w.uid})
            self.assertIs(session._registry.get(b.uid), b)
            self.assertEqual(session._buffers, [
                [{w.uid: w}, dict(), dict()],
                [{b.uid: b}, dict(), dict()]]
            )

            x = city.Citizen()
            x = b.add(x, rel=city.hasInhabitant)

            c = create_recycle(oclass=city.City,
                               kwargs={"name": "Emmendingen"},
                               session=session, uid=a.uid,
                               fix_neighbors=False)
            self.assertIs(b, c)
            self.assertEqual(c.name, "Emmendingen")
            self.assertEqual(c.get(rel=cuba.relationship), [])
            self.assertNotEqual(x.get(rel=cuba.relationship), [])
            self.assertEqual(set(default_session._registry.keys()),
                             {a.uid, x.uid})
            self.assertIs(default_session._registry.get(a.uid), a)
            self.assertEqual(session._buffers, [
                [{w.uid: w, x.uid: x}, {c.uid: c}, dict()],
                [dict(), dict(), dict()]]
            )

            x = city.Citizen()
            x = c.add(x, rel=city.hasInhabitant)

            c = create_recycle(oclass=city.City,
                               kwargs={"name": "Karlsruhe"},
                               session=session, uid=a.uid,
                               fix_neighbors=True)
            self.assertEqual(x.get(rel=cuba.relationship), [])

    def test_create_from_cuds_object(self):
        """Test copying cuds_objects to different session"""
        default_session = CoreSession()
        Cuds._session = default_session
        a = city.City(name="Freiburg")
        self.assertIs(a.session, default_session)
        with TestWrapperSession() as session:
            w = city.CityWrapper(session=session)
            with EngineContext(session):
                b = create_from_cuds_object(a, session)
            self.assertEqual(b.name, "Freiburg")
            self.assertEqual(b.uid, a.uid)
            self.assertEqual(set(default_session._registry.keys()), {a.uid})
            self.assertIs(default_session._registry.get(a.uid), a)
            self.assertEqual(set(session._registry.keys()), {b.uid, w.uid})
            self.assertIs(session._registry.get(b.uid), b)
            self.assertEqual(session._buffers, [
                [{w.uid: w}, dict(), dict()],
                [{b.uid: b}, dict(), dict()]])

            b.name = "Emmendingen"
            x = city.Citizen(age=54, name="Franz")
            b.add(x, rel=city.hasInhabitant)
            y = city.Citizen(age=21, name="Rolf")
            a.add(y, rel=city.hasInhabitant)

            c = create_from_cuds_object(a, session)
            self.assertIs(b, c)
            self.assertEqual(c.name, "Freiburg")
            self.assertEqual(len(c.get(rel=cuba.relationship)), 1)
            self.assertEqual(c._neighbors[city.hasInhabitant],
                             {y.uid: city.Citizen})
            self.assertEqual(set(default_session._registry.keys()),
                             {a.uid, x.uid, y.uid})
            self.assertIs(default_session._registry.get(a.uid), a)
            self.assertEqual(session._buffers, [
                [{x.uid: x, w.uid: w}, {c.uid: c}, dict()],
                [dict(), dict(), dict()]])

    def test_change_oclass(self):
        """Check utility method to change oclass"""
        c = city.City(name="Freiburg")
        p1 = city.Citizen(name="Tim")
        p2 = city.Citizen(name="Tom")
        c.add(p1, p2, rel=city.hasInhabitant)
        change_oclass(c, city.PopulatedPlace, {
            "name": "Umkirch"
        })
        self.assertEqual(c.oclass, city.PopulatedPlace)
        self.assertEqual(p1._neighbors[city.isInhabitantOf],
                         {c.uid: city.PopulatedPlace})
        self.assertEqual(p2._neighbors[city.isInhabitantOf],
                         {c.uid: city.PopulatedPlace})

    def test_check_arguments(self):
        """ Test checking of arguments """
        check_arguments(str, "hello", "bye")
        check_arguments((int, float), 1, 1.2, 5.9, 2)
        check_arguments(Cuds, city.City(name="Freiburg"))
        self.assertRaises(TypeError, check_arguments, str, 12)
        self.assertRaises(TypeError, check_arguments, (int, float), 1.2, "h")
        self.assertRaises(TypeError, check_arguments,
                          Cuds, city.City)

    def test_format_class_name(self):
        """Test class name formatting"""
        self.assertEqual(format_class_name("what_is_going_on"),
                         "WhatIsGoingOn")

    def test_find_cuds_object(self):
        """ Test to find cuds objects by some criterion """
        def find_maria(x):
            return hasattr(x, "name") and x.name == "Maria"

        def find_freiburg(x):
            return hasattr(x, "name") and x.name == "Freiburg"

        def find_non_leaves(x):
            return len(x.get()) != 0

        c, p1, p2, p3, n1, n2, s1 = get_test_city()
        self.assertIs(find_cuds_object(
            find_maria, c, cuba.activeRelationship, False), p3)
        self.assertIs(find_cuds_object(
            find_maria, c, cuba.passiveRelationship, False), None)
        self.assertEqual(find_cuds_object(
            find_maria, c, cuba.passiveRelationship, True), list())
        all_found = find_cuds_object(
            find_maria, c, cuba.activeRelationship, True)
        self.assertIs(all_found[0], p3)
        self.assertEqual(len(all_found), 1)
        self.assertIs(find_cuds_object(
            find_freiburg, c, cuba.activeRelationship, False), c)
        all_found = find_cuds_object(
            find_non_leaves, c, cuba.activeRelationship, True)
        self.assertEqual(len(all_found), 6)
        self.assertEqual(set(all_found), {c, p1, p2, n1, n2, s1})
        all_found = find_cuds_object(
            find_non_leaves, c, cuba.activeRelationship, True,
            max_depth=1)
        self.assertEqual(len(all_found), 5)
        self.assertEqual(set(all_found), {c, p1, p2, n1, n2})

    def test_find_cuds_object_by_uid(self):
        """ Test to find a cuds object by uid in given subtree """
        c, p1, p2, p3, n1, n2, s1 = get_test_city()
        self.assertIs(find_cuds_object_by_uid(
            c.uid, c, cuba.activeRelationship), c)
        self.assertIs(find_cuds_object_by_uid(
            p1.uid, c, cuba.activeRelationship), p1)
        self.assertIs(find_cuds_object_by_uid(
            p2.uid, c, cuba.activeRelationship), p2)
        self.assertIs(find_cuds_object_by_uid(
            p3.uid, c, cuba.activeRelationship), p3)
        self.assertIs(find_cuds_object_by_uid(
            n1.uid, c, cuba.activeRelationship), n1)
        self.assertIs(find_cuds_object_by_uid(
            n2.uid, c, cuba.activeRelationship), n2)
        self.assertIs(find_cuds_object_by_uid(
            s1.uid, c, cuba.activeRelationship), s1)
        self.assertIs(find_cuds_object_by_uid(
            c.uid, c, city.hasInhabitant), c)
        self.assertIs(find_cuds_object_by_uid(
            p1.uid, c, city.hasInhabitant), p1)
        self.assertIs(find_cuds_object_by_uid(
            p2.uid, c, city.hasInhabitant), p2)
        self.assertIs(find_cuds_object_by_uid(
            p3.uid, c, city.hasInhabitant), p3)
        self.assertIs(find_cuds_object_by_uid(
            n1.uid, c, city.hasInhabitant), None)
        self.assertIs(find_cuds_object_by_uid(
            n2.uid, c, city.hasInhabitant), None)
        self.assertIs(find_cuds_object_by_uid(
            s1.uid, c, city.hasInhabitant), None)
        self.assertIs(find_cuds_object_by_uid(
            c.uid, n1, cuba.activeRelationship), None)
        self.assertIs(find_cuds_object_by_uid(
            p1.uid, n1, cuba.activeRelationship), None)
        self.assertIs(find_cuds_object_by_uid(
            p2.uid, n1, cuba.activeRelationship), p2)
        self.assertIs(find_cuds_object_by_uid(
            p3.uid, n1, cuba.activeRelationship), p3)
        self.assertIs(find_cuds_object_by_uid(
            n1.uid, n1, cuba.activeRelationship), n1)
        self.assertIs(find_cuds_object_by_uid(
            n2.uid, n1, cuba.activeRelationship), None)
        self.assertIs(find_cuds_object_by_uid(
            s1.uid, n1, cuba.activeRelationship), s1)

    def test_find_cuds_objects_by_oclass(self):
        """ Test find by cuba key """
        c, p1, p2, p3, n1, n2, s1 = get_test_city()
        self.assertEqual(find_cuds_objects_by_oclass(
            city.City, c, cuba.activeRelationship),
            [c])
        found = find_cuds_objects_by_oclass(
            city.Citizen,
            c, cuba.activeRelationship)
        self.assertEqual(len(found), 3)
        self.assertEqual(set(found), {p1, p2, p3})
        found = find_cuds_objects_by_oclass(
            city.Neighborhood, c,
            cuba.activeRelationship)
        self.assertEqual(set(found), {n1, n2})
        self.assertEqual(len(found), 2)
        self.assertEqual(find_cuds_objects_by_oclass(
            city.Street, c, cuba.activeRelationship),
            [s1])
        found = find_cuds_objects_by_oclass(cuba.Class,
                                            c, cuba.relationship)
        self.assertEqual(set(found), {c, p1, p2, p3, n1, n2, s1})

    def test_find_cuds_objects_by_attribute(self):
        c, p1, p2, p3, n1, n2, s1 = get_test_city()
        self.assertEqual(
            find_cuds_objects_by_attribute("name", "Maria", c,
                                           cuba.relationship), [p3]
        )
        found = find_cuds_objects_by_attribute("age", 25, c,
                                               cuba.relationship)
        self.assertEqual(len(found), 3)
        self.assertEqual(set(found), {p1, p2, p3})
        found = find_cuds_objects_by_attribute(
            "age", 25, c, cuba.passiveRelationship
        )
        self.assertEqual(found, [])

    def test_find_relationships(self):
        """Test find by relationships"""
        c, p1, p2, p3, n1, n2, s1 = get_test_city()
        found = find_relationships(city.isInhabitantOf, c,
                                   cuba.relationship, False)
        self.assertEqual(set(found), {p1, p2, p3})
        self.assertEqual(len(found), 3)
        found = find_relationships(city.isPartOf, c,
                                   cuba.relationship, True)
        self.assertEqual(set(found), {p3, n1, n2, s1})
        self.assertEqual(len(found), 4)
        found = find_relationships(city.isPartOf, c,
                                   cuba.relationship, False)
        self.assertEqual(set(found), {n1, n2, s1})

    def test_remove_cuds_object(self):
        """Test removeing cuds from datastructure"""
        c, p1, p2, p3, n1, n2, s1 = get_test_city()
        remove_cuds_object(p3)
        self.assertEqual(p3.get(rel=cuba.relationship), [])
        self.assertNotIn(p3, c.get(rel=cuba.relationship))
        self.assertNotIn(p3, p1.get(rel=cuba.relationship))
        self.assertNotIn(p3, p2.get(rel=cuba.relationship))
        self.assertNotIn(p3, n1.get(rel=cuba.relationship))
        self.assertNotIn(p3, n2.get(rel=cuba.relationship))
        self.assertNotIn(p3, s1.get(rel=cuba.relationship))

    def test_get_relationships_between(self):
        """ Test get the relationship between two cuds entities"""
        c = city.City(name="Freiburg")
        p = city.Citizen(name="Peter")
        self.assertEqual(get_relationships_between(c, p), set())
        self.assertEqual(get_relationships_between(p, c), set())
        c.add(p, rel=city.hasInhabitant)
        self.assertEqual(get_relationships_between(c, p),
                         {city.hasInhabitant})
        self.assertEqual(get_relationships_between(p, c),
                         {city.isInhabitantOf})
        c.add(p, rel=city.hasWorker)
        self.assertEqual(get_relationships_between(c, p),
                         {city.hasInhabitant,
                          city.hasWorker})
        self.assertEqual(get_relationships_between(p, c),
                         {city.isInhabitantOf,
                          city.worksIn})

    def test_get_neighbor_diff(self):
        """Check if get_neighbor_diff can compute the difference
        of neighbors between to objects.
        """
        c1 = city.City(name="Paris")
        c2 = city.City(name="Berlin")
        c3 = city.City(name="London")
        n1 = city.Neighborhood(name="Zähringen")
        n2 = city.Neighborhood(name="Herdern")
        s1 = city.Street(name="Waldkircher Straße")
        s2 = city.Street(name="Habsburger Straße")
        s3 = city.Street(name="Lange Straße")

        n1.add(c1, c2, rel=city.isPartOf)
        n2.add(c2, c3, rel=city.isPartOf)
        n1.add(s1, s2)
        n2.add(s2, s3)

        self.assertEqual(
            set(get_neighbor_diff(n1, n2)),
            {(c1.uid, city.isPartOf), (s1.uid, city.hasPart)}
        )

        self.assertEqual(
            set(get_neighbor_diff(n2, n1)),
            {(c3.uid, city.isPartOf), (s3.uid, city.hasPart)}
        )

        self.assertEqual(
            set(get_neighbor_diff(n1, None)),
            {(c1.uid, city.isPartOf), (s1.uid, city.hasPart),
             (c2.uid, city.isPartOf), (s2.uid, city.hasPart)}
        )

        self.assertEqual(
            set(get_neighbor_diff(None, n2)),
            set()
        )

    def test_pretty_print(self):
        """Test printing cuds objects in a human readable way."""
        c, p1, p2, p3, n1, n2, s1 = get_test_city()
        px = city.Person()
        c.add(px, rel=city.encloses)
        f = io.StringIO()
        pretty_print(c, file=f)
        self.maxDiff = 5000
        self.assertEqual(f.getvalue(), "\n".join([
            "- Cuds object named <Freiburg>:",
            "  uuid: %s" % c.uid,
            "  type: city.City",
            "  superclasses: city.City, city.GeographicalPlace, "
            + "city.PopulatedPlace, cuba.Class",
            "  values: coordinates: [1 2]",
            "  description: ",
            "    To Be Determined",
            "",
            "   |_Relationship city.encloses:",
            "   | -  city.Person cuds object named <John Smith>:",
            "   |    uuid: %s" % px.uid,
            "   |    age: 25",
            "   |_Relationship city.hasInhabitant:",
            "   | -  city.Citizen cuds object named <Rainer>:",
            "   | .  uuid: %s" % p1.uid,
            "   | .  age: 25",
            "   | .   |_Relationship city.hasChild:",
            "   | .     -  city.Citizen cuds object named <Maria>:",
            "   | .        uuid: %s" % p3.uid,
            "   | .        age: 25",
            "   | -  city.Citizen cuds object named <Carlos>:",
            "   | .  uuid: %s" % p2.uid,
            "   | .  age: 25",
            "   | .   |_Relationship city.hasChild:",
            "   | .     -  city.Citizen cuds object named <Maria>:",
            "   | .        uuid: %s" % p3.uid,
            "   | .        (already printed)",
            "   | -  city.Citizen cuds object named <Maria>:",
            "   |    uuid: %s" % p3.uid,
            "   |    (already printed)",
            "   |_Relationship city.hasPart:",
            "     -  city.Neighborhood cuds object named <Zähringen>:",
            "     .  uuid: %s" % n1.uid,
            "     .  coordinates: [2 3]",
            "     .   |_Relationship city.hasPart:",
            "     .     -  city.Street cuds object named <Lange Straße>:",
            "     .        uuid: %s" % s1.uid,
            "     .        coordinates: [4 5]",
            "     .         |_Relationship city.hasInhabitant:",
            "     .           -  city.Citizen cuds object named <Carlos>:",
            "     .           .  uuid: %s" % p2.uid,
            "     .           .  (already printed)",
            "     .           -  city.Citizen cuds object named <Maria>:",
            "     .              uuid: %s" % p3.uid,
            "     .              (already printed)",
            "     -  city.Neighborhood cuds object named <St. Georgen>:",
            "        uuid: %s" % n2.uid,
            "        coordinates: [3 4]",
            "         |_Relationship city.hasPart:",
            "           -  city.Street cuds object named <Lange Straße>:",
            "              uuid: %s" % s1.uid,
            "              (already printed)",
            ""]))<|MERGE_RESOLUTION|>--- conflicted
+++ resolved
@@ -80,34 +80,7 @@
             'test_validation_schema_city_with_missing_entity.yml'
         )
 
-<<<<<<< HEAD
         c = city.City(name='freiburg')
-        with self.assertRaises(Exception) as context:
-            # empty city does not fulfil any constraint
-            validate_tree_against_schema(c, schema_file)
-            self.assertTrue(str(c.uid) in str(context.exception))
-            self.assertTrue('invalid cardinality' in str(context.exception))
-
-        c.add(city.Neighborhood(name='some hood'))
-        c.add(city.Citizen(name='peter'))
-        c.add(city.Citizen(name='peter'))
-        with self.assertRaises(Exception) as context:
-            # street violated
-            validate_tree_against_schema(c, schema_file)
-            self.assertTrue('Neighborhood' in str(context.exception))
-            self.assertTrue('STREET' in str(context.exception))
-
-        c.get(oclass=city.Neighborhood)[0].add(city.Street(name='abc street'))
-        c.remove(oclass=city.Citizen)
-
-        with self.assertRaises(Exception) as context:
-            # entity is missing completely in cuds tree
-            validate_tree_against_schema(c, schema_file_with_missing_entity)
-            self.assertTrue('Instance of entity' in str(context.exception))
-            self.assertTrue('city.GeographicalPlace' in
-                            str(context.exception))
-=======
-        c = CITY.CITY(name='freiburg')
 
         # empty city is not valid
         self.assertRaises(
@@ -117,9 +90,9 @@
             schema_file
         )
 
-        c.add(CITY.NEIGHBORHOOD(name='some hood'))
-        c.add(CITY.CITIZEN(name='peter'), rel=CITY.HAS_INHABITANT)
-        c.add(CITY.CITIZEN(name='peter'), rel=CITY.HAS_INHABITANT)
+        c.add(city.Neighborhood(name='some hood'))
+        c.add(city.Citizen(name='peter'), rel=city.hasInhabitant)
+        c.add(city.Citizen(name='peter'), rel=city.hasInhabitant)
 
         # street of neighborhood violated
         self.assertRaises(
@@ -129,7 +102,7 @@
             schema_file
         )
 
-        c.get(oclass=CITY.NEIGHBORHOOD)[0].add(CITY.STREET(name='abc street'))
+        c.get(oclass=city.Neighborhood)[0].add(city.Street(name='abc street'))
 
         # now the city is valid and validation should pass
         validate_tree_against_schema(c, schema_file)
@@ -141,7 +114,6 @@
             c,
             schema_file_with_missing_entity
         )
->>>>>>> 83936dc4
 
     def test_branch(self):
         x = branch(
