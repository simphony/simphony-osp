"""Test the Sqlite Wrapper with the CITY ontology."""

import logging
import os
<<<<<<< HEAD
import sqlite3
import uuid
from typing import Iterable, Tuple, Type, Union

import numpy as np
import unittest2 as unittest

from osp.core.utils.general import iri_from_uid
from osp.core.session.db.db_wrapper_session import LargeDatasetWarning, \
    UnreachableCUDSWarning, logger
import osp.core.warnings
=======

import sqlite3
import unittest2 as unittest

from osp.core.ontology.datatypes import UID
>>>>>>> 6f935d76
from osp.wrappers.sqlite import SqliteSession

try:
    from osp.core.namespaces import city
except ImportError:
    from osp.core.ontology import Parser
    from osp.core.ontology.namespace_registry import namespace_registry
    Parser().parse("city")
    city = namespace_registry.city

DB = "test_sqlite.db"

CUDS_TABLE = SqliteSession.CUDS_TABLE
ENTITIES_TABLE = SqliteSession.ENTITIES_TABLE
TYPES_TABLE = SqliteSession.TYPES_TABLE
NAMESPACES_TABLE = SqliteSession.NAMESPACES_TABLE
RELATIONSHIP_TABLE = SqliteSession.RELATIONSHIP_TABLE
DATA_TABLE_PREFIX = SqliteSession.DATA_TABLE_PREFIX


def data_tbl(suffix):
    """Prepend data table prefix."""
    return DATA_TABLE_PREFIX + suffix


class TestSqliteCity(unittest.TestCase):
    """Test the sqlite wrapper with the city ontology."""

    def tearDown(self):
        """Remove the database file."""
        if os.path.exists(DB):
            os.remove(DB)

    def test_vector(self):
        """Test capabilities to store vectors."""
        c = city.City(name="Frankfurt", coordinates=[42, 24])
        with SqliteSession(DB) as session:
            wrapper = city.CityWrapper(session=session)
            wrapper.add(c)
            wrapper.session.commit()

        with SqliteSession(DB) as session:
            wrapper = city.CityWrapper(session=session)
            cw = wrapper.get(c.uid)
            self.assertEqual(cw.coordinates, [42, 24])

    def test_insert(self):
        """Test inserting in the sqlite table."""
        c = city.City(name="Freiburg")
        p1 = city.Citizen(name="Peter")
        p2 = city.Citizen(name="Georg")
        c.add(p1, p2, rel=city.hasInhabitant)

        with SqliteSession(DB) as session:
            wrapper = city.CityWrapper(session=session)
            wrapper.add(c)
            wrapper.session.commit()

        check_state(self, c, p1, p2)

    def test_update(self):
        """Test updating the sqlite table."""
        c = city.City(name="Paris")
        p1 = city.Citizen(name="Peter")
        c.add(p1, rel=city.hasInhabitant)

        with SqliteSession(DB) as session:
            wrapper = city.CityWrapper(session=session)
            cw = wrapper.add(c)
            session.commit()

            p2 = city.Citizen(name="Georg")
            cw.add(p2, rel=city.hasInhabitant)
            cw.name = "Freiburg"
            session.commit()

        check_state(self, c, p1, p2)

    def test_delete(self):
        """Test to delete cuds_objects from the sqlite table."""
        c = city.City(name="Freiburg")
        p1 = city.Citizen(name="Peter")
        p2 = city.Citizen(name="Georg")
        p3 = city.Citizen(name="Hans")
        c.add(p1, p2, p3, rel=city.hasInhabitant)

        with SqliteSession(DB) as session:
            wrapper = city.CityWrapper(session=session)
            cw = wrapper.add(c)
            session.commit()

            cw.remove(p3.uid)
            session._notify_read(wrapper)
            session.prune()
            session.commit()

        check_state(self, c, p1, p2)

    def test_init(self):
        """Test of first level of children are loaded automatically."""
        c = city.City(name="Freiburg")
        p1 = city.Citizen(name="Peter")
        p2 = city.Citizen(name="Anna")
        p3 = city.Citizen(name="Julia")
        c.add(p1, p2, p3, rel=city.hasInhabitant)
        p1.add(p3, rel=city.hasChild)
        p2.add(p3, rel=city.hasChild)

        with SqliteSession(DB) as session:
            wrapper = city.CityWrapper(session=session)
            wrapper.add(c)
            session.commit()

        with SqliteSession(DB) as session:
            wrapper = city.CityWrapper(session=session)
            self.assertEqual(set(session._registry.keys()),
                             {c.uid, wrapper.uid})
            self.assertEqual(wrapper.get(c.uid).name, "Freiburg")
            self.assertEqual(
                session._registry.get(c.uid)
                       ._neighbors[city.hasInhabitant],
                {p1.uid: p1.oclasses, p2.uid: p2.oclasses,
                 p3.uid: p3.oclasses})
            self.assertEqual(
                session._registry.get(c.uid)._neighbors[city.isPartOf],
                {wrapper.uid: wrapper.oclasses})

    def test_load_missing(self):
        """Test if missing objects are loaded automatically."""
        c = city.City(name="Freiburg")
        p1 = city.Citizen(name="Peter")
        p2 = city.Citizen(name="Anna")
        p3 = city.Citizen(name="Julia")
        c.add(p1, p2, p3, rel=city.hasInhabitant)
        p1.add(p3, rel=city.hasChild)
        p2.add(p3, rel=city.hasChild)

        with SqliteSession(DB) as session:
            wrapper = city.CityWrapper(session=session)
            wrapper.add(c)
            session.commit()

        with SqliteSession(DB) as session:
            wrapper = city.CityWrapper(session=session)
            self.assertEqual(set(session._registry.keys()),
                             {c.uid, wrapper.uid})
            cw = wrapper.get(c.uid)
            p1w = cw.get(p1.uid)
            p2w = cw.get(p2.uid)
            p3w = p1w.get(p3.uid)
            self.assertEqual(
                set(session._registry.keys()),
                {c.uid, wrapper.uid, p1.uid,
                 p2.uid, p3.uid})
            self.assertEqual(p1w.name, "Peter")
            self.assertEqual(p2w.name, "Anna")
            self.assertEqual(p3w.name, "Julia")
            self.assertEqual(
                p3w._neighbors[city.isChildOf],
                {p1.uid: p1.oclasses, p2.uid: p2.oclasses}
            )
            self.assertEqual(
                p2w._neighbors[city.hasChild],
                {p3.uid: p3.oclasses}
            )
            self.assertEqual(
                p2w._neighbors[city.INVERSE_OF_hasInhabitant],
                {c.uid: c.oclasses}
            )

    def test_load_by_oclass(self):
        """Test loading by oclass."""
        c = city.City(name="Freiburg")
        p1 = city.Citizen(name="Peter")
        p2 = city.Citizen(name="Anna")
        p3 = city.Citizen(name="Julia")
        c.add(p1, p2, p3, rel=city.hasInhabitant)
        p1.add(p3, rel=city.hasChild)
        p2.add(p3, rel=city.hasChild)

        with SqliteSession(DB) as session:
            wrapper = city.CityWrapper(session=session)
            wrapper.add(c)
            session.commit()

        with SqliteSession(DB) as session:
            wrapper = city.CityWrapper(session=session)
            cs = wrapper.get(c.uid)
            r = session.load_by_oclass(city.City)
            self.assertIs(next(r), cs)
            r = session.load_by_oclass(city.Citizen)
            self.assertEqual(set(r), {p1, p2, p3})
            r = session.load_by_oclass(city.Person)
            self.assertEqual(set(r), {p1, p2, p3})

        with SqliteSession(DB) as session:
            wrapper = city.CityWrapper(session=session)
            wrapper.get(c.uid)
            r = session.load_by_oclass(city.Street)
            self.assertRaises(StopIteration, next, r)

    def test_load_by_iri(self):
        """Test if it is possible to load objects by their IRIs."""
        c = city.City(name="Freiburg")
        p1 = city.Citizen(name="Peter")
        p2 = city.Citizen(name="Anna")
        p3 = city.Citizen(name="Julia")
        c.add(p1, p2, p3, rel=city.hasInhabitant)
        p1.add(p3, rel=city.hasChild)
        p2.add(p3, rel=city.hasChild)

        with SqliteSession(DB) as session:
            wrapper = city.CityWrapper(session=session)
            wrapper.add(c)
            session.commit()

        with SqliteSession(DB) as session:
            wrapper = city.CityWrapper(session=session)
            cs = wrapper.get(c.uid)
            r = session.load_from_iri(cs.iri)
            self.assertIs(next(r), cs)
            r = session.load_from_iri(p1.iri, p2.iri, p3.iri)
            self.assertEqual(set(r), {p1, p2, p3})

        with SqliteSession(DB) as session:
            wrapper = city.CityWrapper(session=session)
            wrapper.get(c.uid)
            r = session.load_from_iri(UID(1).to_iri())
            self.assertEqual(set(r), {None})

    def test_expiring(self):
        """Test expring CUDS objects."""
        c = city.City(name="Freiburg")
        p1 = city.Citizen(name="Peter")
        p2 = city.Citizen(name="Anna")
        p3 = city.Citizen(name="Julia")
        c.add(p1, p2, p3, rel=city.hasInhabitant)
        p1.add(p3, rel=city.hasChild)
        p2.add(p3, rel=city.hasChild)

        with SqliteSession(DB) as session:
            wrapper = city.CityWrapper(session=session)
            cw = wrapper.add(c)
            p1w, p2w, p3w = cw.get(p1.uid, p2.uid, p3.uid)
            session.commit()

            # p1w is no longer expired after the following assert
            self.assertEqual(p1w.name, "Peter")
            self.assertEqual(p2w.name, "Anna")

            update_db(DB, c, p1, p2, p3)

            self.assertEqual(p2w.name, "Anna")
            self.assertEqual(cw.name, "Paris")  # expires outdated neighbor p2w
            self.assertEqual(p2w.name, "Jacob")
            self.assertEqual(p1w.name, "Peter")
            session.expire_all()
            self.assertEqual(p1w.name, "Maria")
            self.assertEqual(set(cw.get()), {p1w})
            self.assertSetEqual(p2w.get(), set())
            self.assertFalse(hasattr(p3w, "name"))
            self.assertNotIn(p3w.uid, session._registry)

    def test_refresh(self):
        """Test refreshing CUDS objects."""
        c = city.City(name="Freiburg")
        p1 = city.Citizen(name="Peter")
        p2 = city.Citizen(name="Anna")
        p3 = city.Citizen(name="Julia")
        c.add(p1, p2, p3, rel=city.hasInhabitant)
        p1.add(p3, rel=city.hasChild)
        p2.add(p3, rel=city.hasChild)

        with SqliteSession(DB) as session:
            wrapper = city.CityWrapper(session=session)
            cw = wrapper.add(c)
            p1w, p2w, p3w = cw.get(p1.uid, p2.uid, p3.uid)
            session.commit()

            self.assertEqual(cw.name, "Freiburg")
            self.assertEqual(p1w.name, "Peter")
            self.assertEqual(p2w.name, "Anna")
            self.assertEqual(p3w.name, "Julia")
            self.assertEqual(session._expired, {wrapper.uid})

            update_db(DB, c, p1, p2, p3)

            session.refresh(cw, p1w, p2w, p3w)
            self.assertEqual(cw.name, "Paris")
            self.assertEqual(p1w.name, "Maria")
            self.assertEqual(set(cw.get()), {p1w})
            self.assertSetEqual(p2w.get(), set())
            self.assertFalse(hasattr(p3w, "name"))
            self.assertNotIn(p3w.uid, session._registry)

    def test_clear_database(self):
        """Test clearing the database."""
        # db is empty (no error occurs)
        with SqliteSession(DB) as session:
            city.CityWrapper(session=session)
            session._clear_database()
        with SqliteSession(DB) as session:
            wrapper = city.CityWrapper(session=session)
            wrapper.session.commit()
            session._clear_database()

        # db is not empty
        c = city.City(name="Freiburg")
        p1 = city.Citizen(name="Peter")
        p2 = city.Citizen(name="Anna")
        p3 = city.Citizen(name="Julia")
        c.add(p1, p2, p3, rel=city.hasInhabitant)
        p1.add(p3, rel=city.hasChild)
        p2.add(p3, rel=city.hasChild)

        with SqliteSession(DB) as session:
            wrapper = city.CityWrapper(session=session)
            wrapper.add(c)
            session.commit()
            session._clear_database()

        check_db_cleared(self, DB)

    def test_sql_list_pattern(self):
        """Test transformation of value lists to SQLite patterns."""
        p, v = SqliteSession._sql_list_pattern("pre", [42, "yo", 1.2, "hey"])
        self.assertEqual(p, ":pre_0, :pre_1, :pre_2, :pre_3")
        self.assertEqual(v, {
            "pre_0": 42,
            "pre_1": "yo",
            "pre_2": 1.2,
            "pre_3": "hey"
        })

    def test_multiple_users(self):
        """Test what happens if multiple users access the database."""
        with SqliteSession(DB) as session1:
            wrapper1 = city.CityWrapper(session=session1)
            city1 = city.City(name="Freiburg")
            wrapper1.add(city1)
            session1.commit()

            with SqliteSession(DB) as session2:
                wrapper2 = city.CityWrapper(session=session2)
                wrapper2.add(city.City(name="Offenburg"))
                session2.commit()

                cw = wrapper1.add(city.City(name="Karlsruhe"))
                self.assertEqual(session1._expired, {city1.uid})
                self.assertEqual(session1._buffers, [
                    [{cw.uid: cw}, {wrapper1.uid: wrapper1},
                     dict()],
                    [dict(), dict(), dict()]
                ])
                session1.commit()

    def test_cuds_with_iri(self):
        """Try to assign IRIs as UIDs for CUDS objects."""
        c = city.City(name="Freiburg", iri="http://example.org/namespace"
                                           "#Freiburg")

        with SqliteSession(DB) as session:
            wrapper = city.CityWrapper(session=session)
            wrapper.add(c)
            session.commit()

        with SqliteSession(DB) as session:
            wrapper = city.CityWrapper(session=session)
            self.assertEqual(set(session._registry.keys()),
                             {c.uid, wrapper.uid})
            self.assertEqual(wrapper.get(c.uid).name, "Freiburg")
            self.assertEqual(wrapper.get(c.uid).oclass, city.City)

    def test_big_dataset_warning(self):
        """Tests the warnings emitted when committing big datasets."""
        # Save the original warning settings to restore them at the end of
        # the test.
        original_warning_setting = \
            osp.core.warnings.unreachable_cuds_objects
        original_large_dataset_size = \
            osp.core.warnings.unreachable_cuds_objects_large_dataset_size

        def count_warnings_by_class(records: Iterable[logging.LogRecord],
                                    classes: Union[Type, Tuple[Type, ...]]) \
                -> int:
            """Given log records, count their "classes" if attached.

            For each record, checks if it has a `warning_class` attribute,
            and checks whether its value is a subclass of the classes
            provided.
            """
            return sum(
                bool(issubclass(record.warning_class, classes)
                     if hasattr(record, 'warning_class') else False)
                for record in records
            )

        osp.core.warnings.unreachable_cuds_objects_large_dataset_size = 5
        osp.core.warnings.unreachable_cuds_objects = True

        large_dataset_size = \
            osp.core.warnings.unreachable_cuds_objects_large_dataset_size

        try:
            # No warning: small dataset, all CUDS reachable
            with SqliteSession(DB) as session:
                wrapper = city.CityWrapper(session=session)
                wrapper.add(city.Citizen(name='citizen'),
                            rel=city.hasInhabitant)
                with self.assertLogs(logger=logger) as captured:
                    logger.warning('At least log entry is needed for '
                                   '`assertLogs`.')
                    session.commit()
                    self.assertEqual(
                        count_warnings_by_class(
                            captured.records,
                            (LargeDatasetWarning, UnreachableCUDSWarning)),
                        0
                    )
            if os.path.exists(DB):
                os.remove(DB)

            # Unreachable CUDS warning: small dataset, some CUDS not reachable
            with SqliteSession(DB) as session:
                wrapper = city.CityWrapper(session=session)
                wrapper.add(city.Citizen(name='citizen'),
                            rel=city.hasInhabitant)
                city.Citizen(name='citizen')
                with self.assertLogs(logger=logger) as captured:
                    logger.warning('At least log entry is needed for '
                                   '`assertLogs`.')
                    session.commit()
                    self.assertEqual(
                        count_warnings_by_class(
                            captured.records,
                            LargeDatasetWarning),
                        0
                    )
                    self.assertEqual(
                        count_warnings_by_class(
                            captured.records,
                            UnreachableCUDSWarning),
                        1
                    )
            if os.path.exists(DB):
                os.remove(DB)

            # Large dataset warning: large dataset, all CUDS reachable
            with SqliteSession(DB) as session:
                wrapper = city.CityWrapper(session=session)
                wrapper.add(
                    *[city.Citizen(name='citizen')
                      for _ in range(0, large_dataset_size + 1)],
                    rel=city.hasInhabitant)
                with self.assertLogs(logger=logger) as captured:
                    logger.warning('At least log entry is needed for '
                                   '`assertLogs`.')
                    session.commit()
                    self.assertEqual(
                        count_warnings_by_class(
                            captured.records,
                            LargeDatasetWarning),
                        1
                    )
                    self.assertEqual(
                        count_warnings_by_class(
                            captured.records,
                            UnreachableCUDSWarning),
                        0
                    )
            if os.path.exists(DB):
                os.remove(DB)

            # Both warnings: large dataset, some CUDS not reachable
            with SqliteSession(DB) as session:
                wrapper = city.CityWrapper(session=session)
                wrapper.add(
                    *[city.Citizen(name='citizen')
                      for _ in range(0, large_dataset_size + 1)],
                    rel=city.hasInhabitant)
                city.Citizen(name='citizen')
                with self.assertLogs(logger=logger) as captured:
                    logger.warning('At least log entry is needed for '
                                   '`assertLogs`.')
                    session.commit()
                    self.assertEqual(
                        count_warnings_by_class(
                            captured.records,
                            LargeDatasetWarning),
                        1
                    )
                    self.assertEqual(
                        count_warnings_by_class(
                            captured.records,
                            UnreachableCUDSWarning),
                        1
                    )
            if os.path.exists(DB):
                os.remove(DB)

            # Edge case: large dataset warning after unreachable warning
            with SqliteSession(DB) as session:
                wrapper = city.CityWrapper(session=session)
                wrapper.add(city.Citizen(name='citizen'),
                            rel=city.hasInhabitant)
                [city.Citizen(name='citizen')
                 for i in range(0, large_dataset_size)]
                with self.assertLogs(logger=logger) as captured:
                    logger.warning('At least log entry is needed for '
                                   '`assertLogs`.')
                    session.commit()
                    self.assertEqual(
                        count_warnings_by_class(
                            captured.records,
                            LargeDatasetWarning),
                        1
                    )
                    self.assertEqual(
                        count_warnings_by_class(
                            captured.records,
                            UnreachableCUDSWarning),
                        1
                    )
                    large_dataset_warning = set(
                        record
                        for record in captured.records
                        if hasattr(record, 'warning_class')
                        if issubclass(record.warning_class,
                                      LargeDatasetWarning)).pop()
                    self.assertIn('the previous warning',
                                  large_dataset_warning.msg)
            if os.path.exists(DB):
                os.remove(DB)

            # Test warning turned off for the both warnings case
            osp.core.warnings.unreachable_cuds_objects = False
            with SqliteSession(DB) as session:
                wrapper = city.CityWrapper(session=session)
                wrapper.add(
                    *[city.Citizen(name='citizen')
                      for _ in range(0, large_dataset_size + 1)],
                    rel=city.hasInhabitant)
                city.Citizen(name='citizen')
                with self.assertLogs(logger=logger) as captured:
                    logger.warning('At least log entry is needed for '
                                   '`assertLogs`.')
                    session.commit()
                    self.assertEqual(
                        count_warnings_by_class(
                            captured.records,
                            (LargeDatasetWarning, UnreachableCUDSWarning)),
                        0
                    )
            if os.path.exists(DB):
                os.remove(DB)

        finally:
            osp.core.warnings.unreachable_cuds_objects = \
                original_warning_setting
            osp.core.warnings.unreachable_cuds_objects_large_dataset_size = \
                original_large_dataset_size


def check_state(test_case, c, p1, p2, db=DB):
    """Check if the sqlite tables are in the correct state."""
    with sqlite3.connect(db) as conn:
        cursor = conn.cursor()
        cursor.execute(
            "SELECT name FROM sqlite_master WHERE type='table';")
        result = set(map(lambda x: x[0], cursor))
        test_case.assertEqual(result,
                              {RELATIONSHIP_TABLE, data_tbl("CUSTOM_Vector"),
                               data_tbl("CUSTOM_UID"), CUDS_TABLE,
                               NAMESPACES_TABLE, ENTITIES_TABLE, TYPES_TABLE,
                               data_tbl("XSD_boolean"), data_tbl("XSD_float"),
                               data_tbl("XSD_integer"),
                               data_tbl("XSD_string")})

        cursor.execute(
            "SELECT `ts`.`uid`, `tp`.`ns_idx`, `tp`.`name`, `to`.`uid` "
            "FROM `%s` AS `x`, `%s` AS `ts`, `%s` AS `tp`, `%s` AS `to` "
            "WHERE `x`.`s`=`ts`.`cuds_idx` AND `x`.`p`=`tp`.`entity_idx` "
            "AND `x`.`o`=`to`.`cuds_idx`;"
            % (RELATIONSHIP_TABLE, CUDS_TABLE,
               ENTITIES_TABLE, CUDS_TABLE))
        result = set(cursor.fetchall())
        test_case.assertEqual(result, {
            (str(UID(0)), 1, "hasPart", str(c.uid)),
            (str(c.uid), 1, "hasInhabitant", str(p1.uid)),
            (str(c.uid), 1, "hasInhabitant", str(p2.uid)),
            (str(p1.uid), 1, "INVERSE_OF_hasInhabitant",
             str(c.uid)),
            (str(p2.uid), 1, "INVERSE_OF_hasInhabitant",
             str(c.uid)),
            (str(c.uid), 1, "isPartOf", str(UID(0)))
        })

        cursor.execute(
            "SELECT `ns_idx`, `namespace` FROM `%s`;"
            % NAMESPACES_TABLE
        )
        result = set(cursor.fetchall())
        test_case.assertEqual(result, {
            (1, "http://www.osp-core.com/city#")
        })

        cursor.execute(
            "SELECT `ts`.`uid`, `to`.`ns_idx`, `to`.`name` "
            "FROM `%s` AS `x`, `%s` AS `ts`, `%s` AS `to` "
            "WHERE `x`.`s`=`ts`.`cuds_idx` AND `x`.`o`=`to`.`entity_idx`;"
            % (TYPES_TABLE, CUDS_TABLE, ENTITIES_TABLE))
        result = set(cursor.fetchall())
        test_case.assertEqual(result, {
            (str(c.uid), 1, 'City'),
            (str(p1.uid), 1, 'Citizen'),
            (str(p2.uid), 1, 'Citizen'),
            (str(UID(0)), 1, 'CityWrapper')
        })

        cursor.execute(
            "SELECT `ts`.`uid`, `tp`.`ns_idx`, `tp`.`name`, `x`.`o` "
            "FROM `%s` AS `x`, `%s` AS `ts`, `%s` AS `tp` "
            "WHERE `x`.`s`=`ts`.`cuds_idx` AND `x`.`p`=`tp`.`entity_idx` ;"
            % (data_tbl("XSD_string"), CUDS_TABLE, ENTITIES_TABLE))
        result = set(cursor.fetchall())
        test_case.assertEqual(result, {
            (str(p1.uid), 1, 'name', 'Peter'),
            (str(c.uid), 1, 'name', 'Freiburg'),
            (str(p2.uid), 1, 'name', 'Georg')
        })


def check_db_cleared(test_case, db_file):
    """Check whether the database has been cleared successfully."""
    with sqlite3.connect(db_file) as conn:
        cursor = conn.cursor()

        cursor.execute(f"SELECT * FROM {CUDS_TABLE};")
        test_case.assertEqual(list(cursor), list())
        cursor.execute(f"SELECT * FROM {ENTITIES_TABLE};")
        test_case.assertEqual(list(cursor), list())
        cursor.execute(f"SELECT * FROM {TYPES_TABLE};")
        test_case.assertEqual(list(cursor), list())
        cursor.execute(f"SELECT * FROM {NAMESPACES_TABLE};")
        test_case.assertEqual(list(cursor), list())
        cursor.execute(f"SELECT * FROM {RELATIONSHIP_TABLE};")
        test_case.assertEqual(list(cursor), list())

        # DATA TABLES
        with SqliteSession(DB) as s:
            table_names = s._get_table_names(DATA_TABLE_PREFIX)
        for table_name in table_names:
            cursor.execute(f"SELECT * FROM `{table_name}`;")
            test_case.assertEqual(list(cursor), list())


def update_db(db, c, p1, p2, p3):
    """Make some changes to the data in the database."""
    with sqlite3.connect(db) as conn:
        cursor = conn.cursor()
        cursor.execute(f"SELECT `uid`, `cuds_idx` FROM {CUDS_TABLE};")
        m = dict(map(lambda x: (UID(x[0]), x[1]), cursor))
        cursor.execute(f"SELECT `name`, `entity_idx` "
                       f"FROM {ENTITIES_TABLE} ;")
        e = dict(cursor)

        cursor.execute(f"UPDATE {data_tbl('XSD_string')} SET o = 'Paris' "
                       f"WHERE s={m[c.uid]} AND p={e['name']};")
        cursor.execute(f"UPDATE {data_tbl('XSD_string')} SET o = 'Maria' "
                       f"WHERE s={m[p1.uid]} AND p={e['name']};")
        cursor.execute(f"UPDATE {data_tbl('XSD_string')} SET o = 'Jacob' "
                       f"WHERE s={m[p2.uid]} AND p={e['name']};")

        cursor.execute(f"DELETE FROM {RELATIONSHIP_TABLE} "
                       f"WHERE s == '{m[p2.uid]}' OR "
                       f"o = '{m[p2.uid]}'")
        cursor.execute(f"DELETE FROM {RELATIONSHIP_TABLE} "
                       f"WHERE s == '{m[p3.uid]}' OR "
                       f"o = '{m[p3.uid]}'")
        cursor.execute(f"DELETE FROM {data_tbl('XSD_string')} "
                       f"WHERE s == '{m[p3.uid]}'")
        cursor.execute(f"DELETE FROM '{data_tbl('XSD_integer')}' "
                       f"WHERE s == '{m[p3.uid]}'")
        cursor.execute(f"DELETE FROM {CUDS_TABLE} "
                       f"WHERE cuds_idx == '{m[p3.uid]}'")
        conn.commit()


if __name__ == '__main__':
    unittest.main()<|MERGE_RESOLUTION|>--- conflicted
+++ resolved
@@ -2,25 +2,11 @@
 
 import logging
 import os
-<<<<<<< HEAD
-import sqlite3
-import uuid
-from typing import Iterable, Tuple, Type, Union
-
-import numpy as np
-import unittest2 as unittest
-
-from osp.core.utils.general import iri_from_uid
-from osp.core.session.db.db_wrapper_session import LargeDatasetWarning, \
-    UnreachableCUDSWarning, logger
-import osp.core.warnings
-=======
 
 import sqlite3
 import unittest2 as unittest
 
 from osp.core.ontology.datatypes import UID
->>>>>>> 6f935d76
 from osp.wrappers.sqlite import SqliteSession
 
 try:
