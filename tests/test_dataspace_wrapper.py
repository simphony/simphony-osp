# Copyright (c) 2018, Adham Hashibon and Materials Informatics Team
# at Fraunhofer IWM.
# All rights reserved.
# Redistribution and use are limited to the scope agreed with the end user.
# No parts of this software may be used outside of this context.
# No redistribution is allowed without explicit written permission.

import os
import sys
import time
import subprocess
import unittest2 as unittest
import sqlite3
import logging
from osp.wrappers.sqlite import SqliteSession
from osp.core.session.transport.transport_session_client import \
    TransportSessionClient
from osp.wrappers.dataspace import DataspaceSession
from osp.core.session import DbWrapperSession
from osp.core.session.transport.transport_session_server import \
    TransportSessionServer

try:
    from tests.test_sqlite_city import check_state
except ImportError:
    from test_sqlite_city import check_state

try:
    from osp.core import CITY
except ImportError:
    from osp.core.ontology import Parser
    CITY = Parser().parse("city")

HOST = "127.0.0.1"
PORT = 8681
DB = "dataspace.db"


class TestTransportSqliteCity(unittest.TestCase):
    SERVER_STARTED = False

    @classmethod
    def setUpClass(cls):
        args = ["python",
                "tests/test_dataspace_wrapper.py",
                "server"]
        p = subprocess.Popen(args)

        TestTransportSqliteCity.SERVER_STARTED = p
        time.sleep(1)

    @classmethod
    def tearDownClass(cls):
        TestTransportSqliteCity.SERVER_STARTED.terminate()
        os.remove(DB)

    def tearDown(self):
        with sqlite3.connect(DB) as conn:
            c = conn.cursor()
            tables = c.execute("SELECT name FROM sqlite_master "
                               + "WHERE type='table';")
            tables = list(tables)
            for table in tables:
                c.execute("DELETE FROM %s;" % table[0])
            conn.commit()

    def test_insert(self):
        """Test inserting in the sqlite table."""
        c = CITY.CITY(name="Freiburg")
        p1 = CITY.CITIZEN(name="Peter")
        p2 = CITY.CITIZEN(name="Georg")
        c.add(p1, p2, rel=CITY.HAS_INHABITANT)

        with DataspaceSession(HOST, PORT) as session:
            wrapper = CITY.CITY_WRAPPER(session=session)
            wrapper.add(c)
            session.commit()

        check_state(self, c, p1, p2, db=DB)

    def test_update(self):
        """Test updating the sqlite table."""
        c = CITY.CITY(name="Paris")
        p1 = CITY.CITIZEN(name="Peter")
        c.add(p1, rel=CITY.HAS_INHABITANT)

        with DataspaceSession(HOST, PORT) as session:
            wrapper = CITY.CITY_WRAPPER(session=session)
            cw = wrapper.add(c)
            session.commit()

            p2 = CITY.CITIZEN(name="Georg")
            cw.add(p2, rel=CITY.HAS_INHABITANT)
            cw.name = "Freiburg"
            session.commit()

        check_state(self, c, p1, p2, db=DB)

    def test_delete(self):
        """Test to delete cuds_objects from the sqlite table"""
        c = CITY.CITY(name="Freiburg")
        p1 = CITY.CITIZEN(name="Peter")
        p2 = CITY.CITIZEN(name="Georg")
        p3 = CITY.CITIZEN(name="Hans")
        c.add(p1, p2, p3, rel=CITY.HAS_INHABITANT)

        with DataspaceSession(HOST, PORT) as session:
            wrapper = CITY.CITY_WRAPPER(session=session)
            cw = wrapper.add(c)
            session.commit()

            cw.remove(p3.uid)
            session.prune()
            session.commit()

        check_state(self, c, p1, p2, db=DB)

    def test_user_parameterize(self):
        """Test that parameterizing the dataspace as
        a client throws an error"""
        with TransportSessionClient(DbWrapperSession,
<<<<<<< HEAD
                                    HOST, PORT, path="test.db") as session:
=======
                                    HOST, PORT, "dataspace.db") as session:
>>>>>>> 52597ebb
            self.assertRaises(RuntimeError, CITY.CITY_WRAPPER, session=session)


if __name__ == "__main__":
    if sys.argv[-1] == "server":
        logging.getLogger(
            "osp.core.session.transport.transport_session_server"
        ).addFilter(lambda record: False)
        server = TransportSessionServer(
            SqliteSession, HOST, PORT, session_kwargs={
                "path": DB
            })
        server.startListening()<|MERGE_RESOLUTION|>--- conflicted
+++ resolved
@@ -118,12 +118,10 @@
     def test_user_parameterize(self):
         """Test that parameterizing the dataspace as
         a client throws an error"""
-        with TransportSessionClient(DbWrapperSession,
-<<<<<<< HEAD
-                                    HOST, PORT, path="test.db") as session:
-=======
-                                    HOST, PORT, "dataspace.db") as session:
->>>>>>> 52597ebb
+        with TransportSessionClient(
+            DbWrapperSession,
+            HOST, PORT, path="dataspace.db"
+        ) as session:
             self.assertRaises(RuntimeError, CITY.CITY_WRAPPER, session=session)
 
 
