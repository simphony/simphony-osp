--- conflicted
+++ resolved
@@ -238,11 +238,7 @@
             p2 = CITY.CITIZEN(uid=uuid.UUID(int=4))
             c.add(p1, p2, rel=CITY.HAS_INHABITANT)
             ws1.add(c)
-<<<<<<< HEAD
-            s1._reset_buffers(changed_by="user")
-=======
             s1._reset_buffers(BufferContext.USER)
->>>>>>> e70812b8
             s1.expire(p2)
 
             additional = deserialize_buffers(s1,
@@ -262,17 +258,9 @@
                              {ws1.uid: CITY.CITY_WRAPPER})
             self.assertEqual(set(cn._neighbours.keys()), {CITY.IS_PART_OF})
             self.assertEqual(s1._expired, {uuid.UUID(int=3), uuid.UUID(int=4)})
-<<<<<<< HEAD
-            self.assertEqual(s1._added, {cn.uid: cn})
-            self.assertEqual(s1._updated, {ws1.uid: ws1})
-            self.assertEqual(s1._deleted, {c.uid: c})
-            self.assertEqual(s1._uids_in_registry_after_last_buffer_reset,
-                             {ws1.uid, c.uid, p1.uid, p2.uid})
-=======
             self.assertEqual(s1._buffers, [
                 [{cn.uid: cn}, {ws1.uid: ws1}, {c.uid: c}],
                 [dict(), dict(), dict()]])
->>>>>>> e70812b8
 
         # buffer context engine
         with TestWrapperSession() as s1:
@@ -282,11 +270,7 @@
             p2 = CITY.CITIZEN(uid=uuid.UUID(int=4))
             c.add(p1, p2, rel=CITY.HAS_INHABITANT)
             ws1.add(c)
-<<<<<<< HEAD
-            s1._reset_buffers(changed_by="user")
-=======
             s1._reset_buffers(BufferContext.USER)
->>>>>>> e70812b8
             s1.expire(p2)
 
             additional = deserialize_buffers(
@@ -310,18 +294,10 @@
                              {ws1.uid: CITY.CITY_WRAPPER})
             self.assertEqual(set(cn._neighbours.keys()), {CITY.IS_PART_OF})
             self.assertEqual(s1._expired, {uuid.UUID(int=3), uuid.UUID(int=4)})
-<<<<<<< HEAD
-            self.assertEqual(s1._added, dict())
-            self.assertEqual(s1._updated, dict())
-            self.assertEqual(s1._deleted, dict())
-            self.assertEqual(s1._uids_in_registry_after_last_buffer_reset,
-                             {cn.uid, c.uid, ws1.uid, p1.uid, p2.uid})
-=======
             self.assertEqual(s1._buffers, [
                 [dict(), dict(), dict()],
                 [dict(), dict(), dict()]])
 
->>>>>>> e70812b8
 
     def test_serialize(self):
         """ Test if serialization of buffers work """
@@ -437,11 +413,7 @@
             session=client,
             fix_neighbours=False
         )
-<<<<<<< HEAD
-        client._reset_buffers(changed_by="user")
-=======
         client._reset_buffers(BufferContext.USER)
->>>>>>> e70812b8
         client.expire(c3.uid)
 
         def on_send(command, data):
