# Copyright (c) 2018, Adham Hashibon and Materials Informatics Team
# at Fraunhofer IWM.
# All rights reserved.
# Redistribution and use are limited to the scope agreed with the end user.
# No parts of this software may be used outside of this context.
# No redistribution is allowed without explicit written permission.

import unittest2 as unittest
import asyncio
import websockets
from osp.core.session.transport.communication_engine import \
    CommunicationEngineClient, CommunicationEngineServer


def async_test(test):
    def decorate(self):
        event_loop = asyncio.get_event_loop()
        event_loop.run_until_complete(test(self))
    return decorate


class MockWebsocket():
    def __init__(self, id, to_recv, sent_data):
        self.iter = iter(to_recv)
        self.id = id
        self.sent_data = sent_data

    def __hash__(self):
        return self.id

    def __aiter__(self):
        return self

    async def __anext__(self):
        try:
            return next(self.iter)
        except StopIteration:
            raise StopAsyncIteration

    async def send(self, data):
        self.sent_data.append(data)

    async def recv(self):
        try:
            return next(self.iter)
        except StopIteration:
            raise websockets.exceptions.ConnectionClosedOK(code=1000,
                                                           reason=None)


class TestCommunicationEngine(unittest.TestCase):

    def setUp(self):
        pass

    @async_test
    async def test_serve(self):
        """Test the serve method of the server"""
        responses = []
        disconnects = []
        server = CommunicationEngineServer(
            host=None, port=None,
            handle_request=(
                lambda command, data, temp_directory, user:
                    (command + "-" + data + "!", [])),
            handle_disconnect=lambda u: disconnects.append(u)
        )
        websocket = MockWebsocket(
            id=12,
            to_recv=[bytes([1, 5, 0]) + b"greetHello",
                     bytes([1, 11, 0]) + b"say_goodbyeBye"],
            sent_data=responses
        )
        await server._serve(websocket, None)
        self.assertEqual(responses, [bytes([0]) + b"greet-Hello!",
                                     bytes([0]) + b"say_goodbye-Bye!"])
        self.assertEqual(disconnects, [websocket])

    @async_test
    async def test_request(self):
        """Test the request method of the client"""
        responses = []
        requests = []
        client = CommunicationEngineClient(
<<<<<<< HEAD
            host=None, port=None,
            handle_response=lambda data, temp_directory: responses.append(data)
=======
            uri=None,
            handle_response=lambda x: responses.append(x)
>>>>>>> 0bd8ec6b
        )
        client.websocket = MockWebsocket(
            id=7,
            to_recv=[bytes([0]) + b"hello", bytes([0]) + b"bye"],
            sent_data=requests
        )
        await client._request("greet", "Hello")
        self.assertEqual(requests, [bytes([1, 5, 0]) + b"greetHello"])
        self.assertEqual(responses, ["hello"])

        await client._request("say_goodbye", "Bye")
        self.assertEqual(requests, [bytes([1, 5, 0]) + b"greetHello",
                                    bytes([1, 11, 0]) + b"say_goodbyeBye"])
        self.assertEqual(responses, ["hello", "bye"])


if __name__ == '__main__':
    unittest.main()<|MERGE_RESOLUTION|>--- conflicted
+++ resolved
@@ -82,13 +82,8 @@
         responses = []
         requests = []
         client = CommunicationEngineClient(
-<<<<<<< HEAD
-            host=None, port=None,
+            uri=None,
             handle_response=lambda data, temp_directory: responses.append(data)
-=======
-            uri=None,
-            handle_response=lambda x: responses.append(x)
->>>>>>> 0bd8ec6b
         )
         client.websocket = MockWebsocket(
             id=7,
