# Copyright (c) 2018, Adham Hashibon and Materials Informatics Team
# at Fraunhofer IWM.
# All rights reserved.
# Redistribution and use are limited to the scope agreed with the end user.
# No parts of this software may be used outside of this context.
# No redistribution is allowed without explicit written permission.

import os
import sys
import time
import subprocess
import unittest2 as unittest
import sqlite3
from osp.wrappers.sqlite import SqliteSession
from osp.core.session.transport.transport_session_client import \
    TransportSessionClient
from osp.core.session.transport.transport_session_server import \
    TransportSessionServer

try:
    from tests.test_sqlite_city import check_state
except ImportError:
    from test_sqlite_city import check_state

try:
    from osp.core import CITY
except ImportError:
    from osp.core.ontology import Parser
    CITY = Parser().parse("city")

HOST = "127.0.0.1"
PORT = 8687
URI = f"ws://{HOST}:{PORT}"
DB = "transport.db"


class TestTransportSqliteCity(unittest.TestCase):
    SERVER_STARTED = False

    @classmethod
    def setUpClass(cls):
        args = ["python",
                "tests/test_transport_sqlite_city.py",
                "server"]
        p = subprocess.Popen(args)

        TestTransportSqliteCity.SERVER_STARTED = p
        time.sleep(1)

    @classmethod
    def tearDownClass(cls):
        TestTransportSqliteCity.SERVER_STARTED.terminate()
        os.remove(DB)

    def tearDown(self):
        with sqlite3.connect(DB) as conn:
            c = conn.cursor()
            tables = c.execute("SELECT name FROM sqlite_master "
                               + "WHERE type='table';")
            tables = list(tables)
            for table in tables:
                c.execute("DELETE FROM %s;" % table[0])
            conn.commit()

    def test_insert(self):
        """Test inserting in the sqlite table."""
        c = CITY.CITY(name="Freiburg")
        p1 = CITY.CITIZEN(name="Peter")
        p2 = CITY.CITIZEN(name="Georg")
        c.add(p1, p2, rel=CITY.HAS_INHABITANT)

<<<<<<< HEAD
        with TransportSessionClient(SqliteSession, HOST, PORT, path=DB) \
=======
        with TransportSessionClient(SqliteSession, URI, DB) \
>>>>>>> 0bd8ec6b
                as session:
            wrapper = CITY.CITY_WRAPPER(session=session)
            wrapper.add(c)
            session.commit()

        check_state(self, c, p1, p2, db=DB)

    def test_update(self):
        """Test updating the sqlite table."""
        c = CITY.CITY(name="Paris")
        p1 = CITY.CITIZEN(name="Peter")
        c.add(p1, rel=CITY.HAS_INHABITANT)

<<<<<<< HEAD
        with TransportSessionClient(SqliteSession, HOST, PORT, path=DB) \
=======
        with TransportSessionClient(SqliteSession, URI, DB) \
>>>>>>> 0bd8ec6b
                as session:
            wrapper = CITY.CITY_WRAPPER(session=session)
            cw = wrapper.add(c)
            session.commit()

            p2 = CITY.CITIZEN(name="Georg")
            cw.add(p2, rel=CITY.HAS_INHABITANT)
            cw.name = "Freiburg"
            session.commit()

        check_state(self, c, p1, p2, db=DB)

    def test_delete(self):
        """Test to delete cuds_objects from the sqlite table"""
        c = CITY.CITY(name="Freiburg")
        p1 = CITY.CITIZEN(name="Peter")
        p2 = CITY.CITIZEN(name="Georg")
        p3 = CITY.CITIZEN(name="Hans")
        c.add(p1, p2, p3, rel=CITY.HAS_INHABITANT)

<<<<<<< HEAD
        with TransportSessionClient(SqliteSession, HOST, PORT, path=DB) \
=======
        with TransportSessionClient(SqliteSession, URI, DB) \
>>>>>>> 0bd8ec6b
                as session:
            wrapper = CITY.CITY_WRAPPER(session=session)
            cw = wrapper.add(c)
            session.commit()

            cw.remove(p3.uid)
            session.prune()
            session.commit()

        check_state(self, c, p1, p2, db=DB)

    def test_init(self):
        """Test if first level of children are loaded automatically."""
        c = CITY.CITY(name="Freiburg")
        p1 = CITY.CITIZEN(name="Peter")
        p2 = CITY.CITIZEN(name="Anna")
        p3 = CITY.CITIZEN(name="Julia")
        c.add(p1, p2, p3, rel=CITY.HAS_INHABITANT)
        p1.add(p3, rel=CITY.HAS_CHILD)
        p2.add(p3, rel=CITY.HAS_CHILD)

        with SqliteSession(DB) as session:
            wrapper = CITY.CITY_WRAPPER(session=session)
            wrapper.add(c)
            session.commit()

<<<<<<< HEAD
        with TransportSessionClient(SqliteSession, HOST, PORT, path=DB) \
=======
        with TransportSessionClient(SqliteSession, URI, DB) \
>>>>>>> 0bd8ec6b
                as session:
            wrapper = CITY.CITY_WRAPPER(session=session)
            self.assertEqual(set(session._registry.keys()),
                             {c.uid, wrapper.uid})
            self.assertEqual(wrapper.get(c.uid).name, "Freiburg")
            self.assertEqual(
                session._registry.get(c.uid)._neighbours[CITY.HAS_INHABITANT],
                {p1.uid: p1.oclass, p2.uid: p2.oclass,
                 p3.uid: p3.oclass})
            self.assertEqual(
                session._registry.get(c.uid)._neighbours[CITY.IS_PART_OF],
                {wrapper.uid: wrapper.oclass})

    def test_load_missing(self):
        """Test if missing objects are loaded automatically."""
        c = CITY.CITY(name="Freiburg")
        p1 = CITY.CITIZEN(name="Peter")
        p2 = CITY.CITIZEN(name="Anna")
        p3 = CITY.CITIZEN(name="Julia")
        c.add(p1, p2, p3, rel=CITY.HAS_INHABITANT)
        p1.add(p3, rel=CITY.HAS_CHILD)
        p2.add(p3, rel=CITY.HAS_CHILD)

        with SqliteSession(DB) as session:
            wrapper = CITY.CITY_WRAPPER(session=session)
            wrapper.add(c)
            session.commit()

<<<<<<< HEAD
        with TransportSessionClient(SqliteSession, HOST, PORT, path=DB) \
=======
        with TransportSessionClient(SqliteSession, URI, DB) \
>>>>>>> 0bd8ec6b
                as session:
            wrapper = CITY.CITY_WRAPPER(session=session)
            self.assertEqual(set(session._registry.keys()),
                             {c.uid, wrapper.uid})
            cw = wrapper.get(c.uid)
            p1w = cw.get(p1.uid)
            p2w = cw.get(p2.uid)
            p3w = p1w.get(p3.uid)
            self.assertEqual(
                set(session._registry.keys()),
                {c.uid, wrapper.uid, p1.uid, p2.uid, p3.uid})
            self.assertEqual(p1w.name, "Peter")
            self.assertEqual(p2w.name, "Anna")
            self.assertEqual(p3w.name, "Julia")
            self.assertEqual(
                p3w._neighbours[CITY.IS_CHILD_OF],
                {p1.uid: p1.oclass, p2.uid: p2.oclass}
            )
            self.assertEqual(
                p2w._neighbours[CITY.HAS_CHILD],
                {p3.uid: p3.oclass}
            )
            self.assertEqual(
                p2w._neighbours[CITY.IS_INHABITANT_OF],
                {c.uid: c.oclass}
            )

    def test_expiring(self):
        """Test expiring with transport + db session"""
        c = CITY.CITY(name="Freiburg")
        p1 = CITY.CITIZEN(name="Peter")
        p2 = CITY.CITIZEN(name="Anna")
        p3 = CITY.CITIZEN(name="Julia")
        c.add(p1, p2, p3, rel=CITY.HAS_INHABITANT)
        p1.add(p3, rel=CITY.HAS_CHILD)
        p2.add(p3, rel=CITY.HAS_CHILD)

<<<<<<< HEAD
        with TransportSessionClient(SqliteSession, HOST, PORT, path=DB)\
=======
        with TransportSessionClient(SqliteSession, URI, DB)\
>>>>>>> 0bd8ec6b
                as session:
            wrapper = CITY.CITY_WRAPPER(session=session)
            cw = wrapper.add(c)
            p1w, p2w, p3w = cw.get(p1.uid, p2.uid, p3.uid)
            session.commit()

            # p1w is no longer expired after the following assert
            self.assertEqual(p1w.name, "Peter")

            with sqlite3.connect(DB) as conn:
                cursor = conn.cursor()
                cursor.execute("UPDATE CUDS_CITY___CITY SET name = 'Paris' "
                               "WHERE uid='%s';" % (c.uid))
                cursor.execute("UPDATE CUDS_CITY___CITIZEN SET name = 'Maria' "
                               "WHERE uid='%s';" % (p1.uid))
                cursor.execute("DELETE FROM %s "
                               "WHERE origin == '%s' OR target = '%s'"
                               % (SqliteSession.RELATIONSHIP_TABLE,
                                  p2.uid, p2.uid))
                cursor.execute("DELETE FROM %s "
                               "WHERE origin == '%s' OR target = '%s'"
                               % (SqliteSession.RELATIONSHIP_TABLE,
                                  p3.uid, p3.uid))
                cursor.execute("DELETE FROM CUDS_CITY___CITIZEN "
                               "WHERE uid == '%s'"
                               % p3.uid)
                cursor.execute("DELETE FROM %s "
                               "WHERE uid == '%s'"
                               % (SqliteSession.MASTER_TABLE, p3.uid))
                conn.commit()

            self.assertEqual(cw.name, "Paris")
            self.assertEqual(p1w.name, "Peter")
            session.expire_all()
            self.assertEqual(p1w.name, "Maria")
            self.assertEqual(set(cw.get()), {p1w})
            self.assertEqual(p2w.get(), list())
            self.assertFalse(hasattr(p3w, "name"))
            self.assertNotIn(p3w.uid, session._registry)

    def test_load_by_oclass(self):
        """Load elements by ontology class via transport + db session"""
        c = CITY.CITY(name="Freiburg")
        p1 = CITY.CITIZEN(name="Peter")
        p2 = CITY.CITIZEN(name="Anna")
        p3 = CITY.CITIZEN(name="Julia")
        c.add(p1, p2, p3, rel=CITY.HAS_INHABITANT)
        p1.add(p3, rel=CITY.HAS_CHILD)
        p2.add(p3, rel=CITY.HAS_CHILD)

<<<<<<< HEAD
        with TransportSessionClient(SqliteSession, HOST, PORT, path=DB) \
=======
        with TransportSessionClient(SqliteSession, URI, DB) \
>>>>>>> 0bd8ec6b
                as session:
            wrapper = CITY.CITY_WRAPPER(session=session)
            wrapper.add(c)
            session.commit()

<<<<<<< HEAD
        with TransportSessionClient(SqliteSession, HOST, PORT, path=DB) \
=======
        with TransportSessionClient(SqliteSession, URI, DB) \
>>>>>>> 0bd8ec6b
                as session:
            wrapper = CITY.CITY_WRAPPER(session=session)
            cs = wrapper.get(c.uid)
            r = session.load_by_oclass(CITY.CITY)
            self.assertIs(next(iter(r)), cs)
            r = session.load_by_oclass(CITY.CITIZEN)
            self.assertEqual(set(r), {p1, p2, p3})
            r = session.load_by_oclass(CITY.PERSON)
            self.assertEqual(set(r), {p1, p2, p3})

    def test_refresh(self):
        c = CITY.CITY(name="Freiburg")
        p1 = CITY.CITIZEN(name="Peter")
        p2 = CITY.CITIZEN(name="Anna")
        p3 = CITY.CITIZEN(name="Julia")
        c.add(p1, p2, p3, rel=CITY.HAS_INHABITANT)
        p1.add(p3, rel=CITY.HAS_CHILD)
        p2.add(p3, rel=CITY.HAS_CHILD)

<<<<<<< HEAD
        with TransportSessionClient(SqliteSession, HOST, PORT, path=DB) \
=======
        with TransportSessionClient(SqliteSession, URI, DB) \
>>>>>>> 0bd8ec6b
                as session:
            wrapper = CITY.CITY_WRAPPER(session=session)
            cw = wrapper.add(c)
            p1w, p2w, p3w = cw.get(p1.uid, p2.uid, p3.uid)
            session.commit()

            self.assertEqual(cw.name, "Freiburg")
            self.assertEqual(p1w.name, "Peter")
            self.assertEqual(p2w.name, "Anna")
            self.assertEqual(p3w.name, "Julia")
            self.assertEqual(session._expired, {wrapper.uid})

            with sqlite3.connect(DB) as conn:
                cursor = conn.cursor()
                cursor.execute("UPDATE CUDS_CITY___CITY SET name = 'Paris' "
                               "WHERE uid='%s';" % (c.uid))
                cursor.execute("UPDATE CUDS_CITY___CITIZEN SET name = 'Maria' "
                               "WHERE uid='%s';" % (p1.uid))
                cursor.execute("DELETE FROM %s "
                               "WHERE origin == '%s' OR target = '%s'"
                               % (SqliteSession.RELATIONSHIP_TABLE,
                                  p2.uid, p2.uid))
                cursor.execute("DELETE FROM %s "
                               "WHERE origin == '%s' OR target = '%s'"
                               % (SqliteSession.RELATIONSHIP_TABLE,
                                  p3.uid, p3.uid))
                cursor.execute("DELETE FROM CUDS_CITY___CITIZEN "
                               "WHERE uid == '%s'"
                               % p3.uid)
                cursor.execute("DELETE FROM %s "
                               "WHERE uid == '%s'"
                               % (SqliteSession.MASTER_TABLE, p3.uid))
                conn.commit()

            session.refresh(cw, p1w, p2w, p3w)
            self.assertEqual(cw.name, "Paris")
            self.assertEqual(p1w.name, "Maria")
            self.assertEqual(set(cw.get()), {p1w})
            self.assertEqual(p2w.get(), list())
            self.assertFalse(hasattr(p3w, "name"))
            self.assertNotIn(p3w.uid, session._registry)


if __name__ == "__main__":
    if sys.argv[-1] == "server":
        server = TransportSessionServer(SqliteSession, HOST, PORT)
        server.startListening()<|MERGE_RESOLUTION|>--- conflicted
+++ resolved
@@ -69,11 +69,7 @@
         p2 = CITY.CITIZEN(name="Georg")
         c.add(p1, p2, rel=CITY.HAS_INHABITANT)
 
-<<<<<<< HEAD
-        with TransportSessionClient(SqliteSession, HOST, PORT, path=DB) \
-=======
-        with TransportSessionClient(SqliteSession, URI, DB) \
->>>>>>> 0bd8ec6b
+        with TransportSessionClient(SqliteSession, URI, path=DB) \
                 as session:
             wrapper = CITY.CITY_WRAPPER(session=session)
             wrapper.add(c)
@@ -87,11 +83,7 @@
         p1 = CITY.CITIZEN(name="Peter")
         c.add(p1, rel=CITY.HAS_INHABITANT)
 
-<<<<<<< HEAD
-        with TransportSessionClient(SqliteSession, HOST, PORT, path=DB) \
-=======
-        with TransportSessionClient(SqliteSession, URI, DB) \
->>>>>>> 0bd8ec6b
+        with TransportSessionClient(SqliteSession, URI, path=DB) \
                 as session:
             wrapper = CITY.CITY_WRAPPER(session=session)
             cw = wrapper.add(c)
@@ -112,11 +104,7 @@
         p3 = CITY.CITIZEN(name="Hans")
         c.add(p1, p2, p3, rel=CITY.HAS_INHABITANT)
 
-<<<<<<< HEAD
-        with TransportSessionClient(SqliteSession, HOST, PORT, path=DB) \
-=======
-        with TransportSessionClient(SqliteSession, URI, DB) \
->>>>>>> 0bd8ec6b
+        with TransportSessionClient(SqliteSession, URI, path=DB) \
                 as session:
             wrapper = CITY.CITY_WRAPPER(session=session)
             cw = wrapper.add(c)
@@ -143,11 +131,7 @@
             wrapper.add(c)
             session.commit()
 
-<<<<<<< HEAD
-        with TransportSessionClient(SqliteSession, HOST, PORT, path=DB) \
-=======
-        with TransportSessionClient(SqliteSession, URI, DB) \
->>>>>>> 0bd8ec6b
+        with TransportSessionClient(SqliteSession, URI, path=DB) \
                 as session:
             wrapper = CITY.CITY_WRAPPER(session=session)
             self.assertEqual(set(session._registry.keys()),
@@ -176,11 +160,7 @@
             wrapper.add(c)
             session.commit()
 
-<<<<<<< HEAD
-        with TransportSessionClient(SqliteSession, HOST, PORT, path=DB) \
-=======
-        with TransportSessionClient(SqliteSession, URI, DB) \
->>>>>>> 0bd8ec6b
+        with TransportSessionClient(SqliteSession, URI, path=DB) \
                 as session:
             wrapper = CITY.CITY_WRAPPER(session=session)
             self.assertEqual(set(session._registry.keys()),
@@ -218,11 +198,7 @@
         p1.add(p3, rel=CITY.HAS_CHILD)
         p2.add(p3, rel=CITY.HAS_CHILD)
 
-<<<<<<< HEAD
-        with TransportSessionClient(SqliteSession, HOST, PORT, path=DB)\
-=======
-        with TransportSessionClient(SqliteSession, URI, DB)\
->>>>>>> 0bd8ec6b
+        with TransportSessionClient(SqliteSession, URI, path=DB)\
                 as session:
             wrapper = CITY.CITY_WRAPPER(session=session)
             cw = wrapper.add(c)
@@ -273,22 +249,12 @@
         p1.add(p3, rel=CITY.HAS_CHILD)
         p2.add(p3, rel=CITY.HAS_CHILD)
 
-<<<<<<< HEAD
-        with TransportSessionClient(SqliteSession, HOST, PORT, path=DB) \
-=======
-        with TransportSessionClient(SqliteSession, URI, DB) \
->>>>>>> 0bd8ec6b
-                as session:
+        with TransportSessionClient(SqliteSession, URI, path=DB) as session:
             wrapper = CITY.CITY_WRAPPER(session=session)
             wrapper.add(c)
             session.commit()
 
-<<<<<<< HEAD
-        with TransportSessionClient(SqliteSession, HOST, PORT, path=DB) \
-=======
-        with TransportSessionClient(SqliteSession, URI, DB) \
->>>>>>> 0bd8ec6b
-                as session:
+        with TransportSessionClient(SqliteSession, URI, path=DB) as session:
             wrapper = CITY.CITY_WRAPPER(session=session)
             cs = wrapper.get(c.uid)
             r = session.load_by_oclass(CITY.CITY)
@@ -307,11 +273,7 @@
         p1.add(p3, rel=CITY.HAS_CHILD)
         p2.add(p3, rel=CITY.HAS_CHILD)
 
-<<<<<<< HEAD
-        with TransportSessionClient(SqliteSession, HOST, PORT, path=DB) \
-=======
-        with TransportSessionClient(SqliteSession, URI, DB) \
->>>>>>> 0bd8ec6b
+        with TransportSessionClient(SqliteSession, URI, path=DB) \
                 as session:
             wrapper = CITY.CITY_WRAPPER(session=session)
             cw = wrapper.add(c)
