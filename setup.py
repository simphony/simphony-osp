"""Install osp-core."""

import os

from setuptools import setup, find_packages

from packageinfo import VERSION, NAME


# Read description
with open('README.md', 'r', encoding="utf8") as readme:
    README_TEXT = readme.read()

with open("packageinfo.py", "r", encoding="utf8") as packageinfo:
    with open(os.path.join("osp", "core", "packageinfo.py"),
              "w", encoding="utf8") as f:
        for line in packageinfo:
            print(line, file=f, end="")
        for i in range(10):
            print("# DO NOT MODIFY. Modify the file in the repository's root.",
                  file=f)


# main setup configuration class
setup(
    name=NAME,
    version=VERSION,
    author='SimPhoNy, EU FP7 Project (Nr. 604005)',
    url='www.simphony-project.eu',
    description='The native implementation of the SimPhoNy cuds objects',
    keywords='simphony, cuds, Fraunhofer IWM',
    long_description=README_TEXT,
    packages=find_packages(
        exclude=("examples",
                 "tests")),
    package_data={
        "osp.core.ontology.files": ["*.yml", "*.ttl", "*.xml", "*.owl"],
    },
    include_package_data=True,
    python_requires=">=3.7",
    entry_points={
        'console_scripts': {
            'pico = osp.core.tools.pico:pico',
            'semantic2dot = osp.core.tools.semantic2dot:run_from_terminal',
        }
    },
    install_requires=[
        "PyYaml",
        "websockets < 10",
        "requests",
        "numpy",
        "graphviz",
        "rdflib",  # Redundant, but some IDEs do not understand what is below.
        "rdflib >= 6.0.0, < 7.0.0",
    ],
<<<<<<< HEAD
=======
    setup_requires=[
    ],
>>>>>>> 73af91c8
)<|MERGE_RESOLUTION|>--- conflicted
+++ resolved
@@ -53,9 +53,6 @@
         "rdflib",  # Redundant, but some IDEs do not understand what is below.
         "rdflib >= 6.0.0, < 7.0.0",
     ],
-<<<<<<< HEAD
-=======
     setup_requires=[
     ],
->>>>>>> 73af91c8
 )