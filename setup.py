--- conflicted
+++ resolved
@@ -50,18 +50,8 @@
         "requests",
         "numpy",
         "graphviz",
-        "rdflib",  # Redundant, but some IDEs do not understand what is below.
-        "rdflib >= 6.0.0, < 7.0.0",
+        "rdflib >= 6.0.2, < 7.0.0",
     ],
     setup_requires=[
-<<<<<<< HEAD
-=======
-        "PyYaml",
-        "websockets < 10",
-        "requests",
-        "numpy",
-        "graphviz",
-        "rdflib >= 6.0.2, < 7.0.0",
->>>>>>> 6c9d990c
     ],
 )