--- conflicted
+++ resolved
@@ -1,15 +1,6 @@
-<<<<<<< HEAD
 from osp.core import CITY
 from osp.core.utils import pretty_print
-=======
-from cuds.classes import (
-    City, Citizen, Neighbourhood, Street,
-    HasPart, HasInhabitant, IsPartOf,
-    CUBA, CityWrapper, CitySimWrapper, Person
-)
-from cuds.testing.test_sim_wrapper_city import DummySimSession
-from cuds.utils import pretty_print
->>>>>>> b0c9bc42
+
 from getpass import getpass
 try:
     from osp.wrappers.sqlalchemy_wrapper_session import \
