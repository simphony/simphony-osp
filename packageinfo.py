"""Information about the package."""

<<<<<<< HEAD
NAME = "simphony-osp"
VERSION = "3.6.0"
=======
NAME = "osp-core"
VERSION = "3.6.1"
>>>>>>> e777da3d
<|MERGE_RESOLUTION|>--- conflicted
+++ resolved
@@ -1,9 +1,4 @@
 """Information about the package."""
 
-<<<<<<< HEAD
-NAME = "simphony-osp"
-VERSION = "3.6.0"
-=======
 NAME = "osp-core"
-VERSION = "3.6.1"
->>>>>>> e777da3d
+VERSION = "3.6.2"