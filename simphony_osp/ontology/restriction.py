--- conflicted
+++ resolved
@@ -1,8 +1,4 @@
-<<<<<<< HEAD
-"""Restrictions on on ontology classes."""
-=======
 """Restrictions on ontology classes."""
->>>>>>> c295bcef
 from __future__ import annotations
 
 import logging
@@ -94,10 +90,6 @@
         return quantifier
 
     @property
-<<<<<<< HEAD
-=======
-    # @lru_cache(maxsize=None)  # _get_quantifier_and_target already cached
->>>>>>> c295bcef
     def target(self) -> Union[OntologyClass, URIRef]:
         """The target ontology class or datatype.
 
