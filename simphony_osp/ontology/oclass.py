"""A class defined in the ontology."""
from __future__ import annotations

import logging
from itertools import chain
from types import MappingProxyType
from typing import (
    TYPE_CHECKING,
    Any,
    Dict,
    FrozenSet,
    Iterable,
    Iterator,
    Mapping,
    Optional,
    Set,
    Union,
)
from uuid import UUID

from rdflib import OWL, RDF, RDFS, BNode, URIRef
from rdflib.term import Identifier, Node

from simphony_osp.ontology.attribute import OntologyAttribute
from simphony_osp.ontology.entity import OntologyEntity
from simphony_osp.ontology.restriction import Restriction
from simphony_osp.utils.cache import lru_cache_timestamp
from simphony_osp.utils.datatypes import UID, AttributeValue, Triple

if TYPE_CHECKING:
    from simphony_osp.session.session import Session

logger = logging.getLogger(__name__)

BLACKLIST = {OWL.Nothing, OWL.Thing, OWL.NamedIndividual}

# The RDFLib namespace object is not as fast as it should be, so it is
# useful to reuse some IRIs throughout the file.
# TODO: Send PR to RDFLib to fix this upstream.
RDF_type = RDF.type
RDFS_domain = RDFS.domain
RDFS_subClassOf = RDFS.subClassOf
OWL_DatatypeProperty = OWL.DatatypeProperty
OWL_Restriction = OWL.Restriction
OWL_Thing = OWL.Thing
OWL_allValuesFrom = OWL.allValuesFrom
OWL_bottomDataProperty = OWL.bottomDataProperty
OWL_cardinality = OWL.cardinality
OWL_minCardinality = OWL.minCardinality
OWL_hasValue = OWL.hasValue
OWL_onProperty = OWL.onProperty
OWL_someValuesFrom = OWL.someValuesFrom
OWL_topDataProperty = OWL.topDataProperty


class OntologyClass(OntologyEntity):
    """A class defined in the ontology."""

    rdf_type = {OWL.Class, RDFS.Class}
    rdf_identifier = URIRef

    # ↓ --------------------- Public API --------------------- ↓ #

    @property
    @lru_cache_timestamp(lambda self: self.session.entity_cache_timestamp)
    def attributes(
        self,
    ) -> Mapping[OntologyAttribute, FrozenSet[Optional[AttributeValue]]]:
        """Get the attributes of this class.

        The attributes that all instances of this class are expected to
        have. A class can have attributes because one of its superclasses (
        including itself) has a default value for an attribute, or because
        the axioms affecting the superclass explicitly state that the class has
        such an attribute.
        """
        attributes: Dict[
            OntologyAttribute, FrozenSet[Optional[AttributeValue]]
        ]
        superclass: OntologyClass

        attributes = self._direct_attributes

        # Inherit attributes from the direct superclasses, which recursively
        # inherit from their own superclasses.
        for superclass in self.direct_superclasses:
            for attribute, default in superclass.attributes.items():
                attributes[attribute] = (
                    attributes.get(attribute, None) or default
                )
        return MappingProxyType(attributes)

    @property
    def axioms(self) -> FrozenSet[Restriction]:
        """Get all the axioms for the ontology class.

        Includes axioms inherited from its superclasses.

        Returns:
            Axioms for the ontology class.
        """
        axioms: Set[Restriction] = set()
        for superclass in self.superclasses:
            axioms |= self._compute_axioms(
                superclass.identifier, RDFS.subClassOf
            )
            axioms |= self._compute_axioms(
                superclass.identifier, OWL.equivalentClass
            )
        return frozenset(axioms)

    def __call__(
        self,
        session=None,
        iri: Optional[Union[URIRef, str, UID]] = None,
        uid: Optional[Union[UID, UUID, str, Node, int, bytes]] = None,
        _force: bool = False,
        **kwargs,
    ):
        """Create an OntologyIndividual object from this ontology class.

        Args:
            uid: The identifier of the Cuds object. Should be set to None in
                most cases. Then a new identifier is generated, defaults to
                None. Defaults to None.
            iri: The same as the uid, but exclusively for IRI identifiers.
            session (Session, optional): The session to create the cuds object
                in, defaults to None. Defaults to None.
            _force: Skip validity checks. Defaults to False.

        Raises:
            TypeError: Error occurred during instantiation.

        Returns:
            Cuds, The created cuds object
        """
        # TODO: Create ontology individuals, NOT CUDS objects.
        if None not in (uid, iri):
            raise ValueError(
                "Tried to initialize an ontology individual, both its IRI and "
                "UID. An ontology individual is constrained to have just one "
                "UID."
            )
        elif uid is not None and not isinstance(
            uid, (UID, UUID, str, Node, int, bytes)
        ):
            raise ValueError(
                "Provide an object of one of the following types as UID: "
                + ",".join(str(x) for x in (UID, UUID, str, Node, int, bytes))
            )
        elif iri is not None and not isinstance(iri, (URIRef, str, UID)):
            raise ValueError(
                "Provide an object of one of the following types as IRI: "
                + ",".join(str(x) for x in (URIRef, str, UID))
            )
        else:
            uid = (
                (UID(uid) if uid else None)
                or (UID(iri) if iri else None)
                or UID()
            )

        from simphony_osp.ontology.individual import OntologyIndividual

        # build attributes dictionary by combining
        # kwargs and defaults
        return OntologyIndividual(
            uid=uid,
            session=session,
            class_=self,
            attributes=self._kwargs_to_attributes(kwargs, _skip_checks=_force),
        )

    # ↑ --------------------- Public API --------------------- ↑ #

    def __init__(
        self,
        uid: UID,
        session: Optional[Session] = None,
        triples: Optional[Iterable[Triple]] = None,
        merge: bool = False,
    ) -> None:
        """Initialize the ontology class.

        Args:
            uid: UID identifying the ontology class.
            session: Session where the entity is stored.
            triples: Construct the class with the provided triples.
            merge: Whether overwrite the potentially existing entity in the
                session with the provided triples or just merge them with
                the existing ones.
        """
        super().__init__(uid, session, triples, merge=merge)

    @property
    @lru_cache_timestamp(lambda self: self.session.entity_cache_timestamp)
    def optional_attributes(self) -> FrozenSet[OntologyAttribute]:
        """Get the optional attributes of this class.

        The optional attributes are the non-mandatory attributes (those not
        returned by the `attributes` property) that have the class defined
        as their domain, or any of its superclasses.
        """
        superclass: OntologyClass
        attributes = frozenset(
            self._direct_optional_attributes
            | {
                attribute
                for superclass in self.direct_superclasses
                for attribute in superclass.optional_attributes
            }
        )
        return attributes

    @lru_cache_timestamp(lambda self: self.session.entity_cache_timestamp)
    def _compute_axioms(
        self, identifier: Identifier, predicate: URIRef
    ) -> FrozenSet[Restriction]:
        """Compute the axioms for the class with the given identifier.

        Does not include superclasses.

        Args:
            identifier: The IRI of the class.
            predicate: The predicate to which the class is connected to
                axioms (subclass or equivalentClass).

        Returns:
            Tuple of computed axioms.
        """
        axioms: Set[Restriction] = set()
        for o in self.session.graph.objects(identifier, predicate):
            if not isinstance(o, BNode):
                continue
            try:
                axioms.add(self.session.from_identifier_typed(o, Restriction))
            except (KeyError, TypeError):
                pass
        return frozenset(axioms)

    @property
    @lru_cache_timestamp(lambda self: self.session.entity_cache_timestamp)
    def _direct_attributes(
        self,
    ) -> Dict[OntologyAttribute, FrozenSet[Optional[AttributeValue]]]:
        """Get the non-inherited attributes of this ontology class.

        Returns:
            Mapping from attributes to the default value of the attribute.
            Mandatory attributes without a default value are mapped to `None`.
        """
        graph = self.session.graph
        attributes = dict()

        # From axioms.
        restrictions_on_data_properties = (
            # Yield both the restriction and the property.
            (restriction_iri, prop_iri)
            # Must be a restriction.
            for restriction_iri in graph.objects(
                self.identifier, RDFS_subClassOf
            )
            if (restriction_iri, RDF_type, OWL_Restriction) in graph
            # The property must be a DatatypeProperty.
            for prop_iri in (
                graph.value(restriction_iri, OWL_onProperty, any=False),
            )
            if (prop_iri, RDF_type, OWL_DatatypeProperty) in graph
        )
        for restriction_iri, prop_iri in restrictions_on_data_properties:
            attribute = self.session.from_identifier_typed(
                prop_iri, typing=OntologyAttribute
            )

            # Get restriction default.
            default = graph.value(restriction_iri, OWL_hasValue)

            # Determine if attribute is mandatory.
            obligatory = any(
                (
                    self.session.graph.value(
                        restriction_iri, OWL_someValuesFrom
                    ),
                    self.session.graph.value(
                        restriction_iri, OWL_allValuesFrom
                    ),
                    self.session.graph.value(restriction_iri, OWL_hasValue),
                    self.session.graph.value(restriction_iri, OWL_cardinality)
                    != 0,
                    self.session.graph.value(
                        restriction_iri, OWL_minCardinality != 0
                    ),
                )
            )

            if default or obligatory:
                attributes[attribute] = attributes.get(attribute, default)

        # TODO more cases
        return attributes

    @property
    @lru_cache_timestamp(lambda self: self.session.entity_cache_timestamp)
    def _direct_optional_attributes(
        self,
    ) -> FrozenSet[OntologyAttribute]:
        """Get the non-inherited optional attributes of this ontology class.

        The optional non-inherited attributes are the non-mandatory attributes
        (those not returned by the `_direct_attributes` property) that have
        the class defined as their domain, or any of its superclasses.

        Returns:
            A frozen set containing all the non-inherited optional
            attributes of the class.
        """
        graph = self.session.graph
        attributes = set()

        # Class is part of the domain of a DatatypeProperty.
        blacklist = [OWL_topDataProperty, OWL_bottomDataProperty]
        target_properties = (
            s
            for s in graph.subjects(RDFS_domain, self.identifier)
            if (s, RDF_type, OWL_DatatypeProperty) in graph or s in blacklist
        )
        for identifier in target_properties:
            attribute = self.session.from_identifier_typed(
                identifier, typing=OntologyAttribute
            )
            attributes.add(attribute)
        return frozenset(attributes)

    def _get_direct_superclasses(self) -> Iterator[OntologyClass]:
        """Get all the direct superclasses of this ontology class.

        Returns:
            The direct superclasses.
        """
        for o in self.session.graph.objects(self.iri, RDFS_subClassOf):
            try:
                yield self.session.from_identifier_typed(
                    o, typing=OntologyClass
                )
            except TypeError:
                pass

    def _get_direct_subclasses(self) -> Iterator[OntologyClass]:
        """Get all the direct subclasses of this ontology class.

        Returns:
            The direct subclasses.
        """
        for s in self.session.graph.subjects(RDFS_subClassOf, self.iri):
            try:
                yield self.session.from_identifier_typed(
                    s, typing=OntologyClass
                )
            except TypeError:
                pass

    def _get_superclasses(self) -> Iterator[OntologyClass]:
        """Get all the superclasses of this ontology class.

        Yields:
            The superclasses.
        """
        yield self

        def closure(node, graph):
<<<<<<< HEAD
            for o in graph.objects(node, RDFS_subClassOf):
                yield o
=======
            yield from graph.objects(node, RDFS.subClassOf)
>>>>>>> 53b0c6a1

        yield from filter(
            lambda x: isinstance(x, OntologyClass),
            (
                self.session.from_identifier(x)
                for x in self.session.graph.transitiveClosure(
                    closure, self.identifier
                )
            ),
        )

        yield self.session.from_identifier(OWL_Thing)

    def _get_subclasses(self) -> Iterator[OntologyClass]:
        """Get all the subclasses of this ontology class.

        Yields:
            The subclasses.
        """
        yield self

        def closure(node, graph):
<<<<<<< HEAD
            for s in graph.subjects(RDFS_subClassOf, node):
                yield s
=======
            yield from graph.subjects(RDFS.subClassOf, node)
>>>>>>> 53b0c6a1

        yield from filter(
            lambda x: isinstance(x, OntologyClass),
            (
                self.session.from_identifier(x)
                for x in self.session.graph.transitiveClosure(
                    closure, self.identifier
                )
            ),
        )

    def _kwargs_to_attributes(
        self, kwargs: Mapping, _skip_checks: bool
    ) -> Mapping[OntologyAttribute, FrozenSet[Any]]:
        """Combine class attributes with the ones from the given kwargs.

        Args:
            kwargs: The user specified keyword arguments.
            _skip_checks: When true, allow mandatory attributes to be left
                undefined.

        Raises:
            TypeError: Unexpected keyword argument.
            TypeError: Missing keyword argument.

        Returns:
            The resulting mixture.
        """
        kwargs = dict(kwargs)

        attributes = dict()
        attribute_declaration = {
            attribute: (default, mandatory)
            for attribute, default, mandatory in chain(
                ((attr, None, False) for attr in self.optional_attributes),
                ((attr, def_, True) for attr, def_ in self.attributes.items()),
            )
        }
        for attribute, (
            default,
            obligatory,
        ) in attribute_declaration.items():
            labels = set(attribute.iter_labels(return_literal=False))
            if attribute.namespace is not None:
                labels |= {
                    attribute.identifier[len(attribute.namespace.iri) :]
                }
            label = next(filter(lambda x: x in kwargs, labels), None)
            if label is not None:
                attributes[attribute] = kwargs[label]
                del kwargs[label]
            elif not _skip_checks and obligatory:
                raise TypeError(
                    "Missing keyword argument: %s" % attribute.label
                )
            elif default is not None:
                attributes[attribute] = default
            else:
                continue

            # Turn attribute into a mutable sequence.
            if not isinstance(attributes[attribute], FrozenSet):
                attributes[attribute] = [attributes[attribute]]
            else:
                attributes[attribute] = list(attributes[attribute])

            # Set the appropriate hashable data type for the arguments.
            attributes[attribute] = frozenset(
                {
                    attribute.convert_to_datatype(value)
                    for value in attributes[attribute]
                }
            )

        # Check validity of arguments
        if not _skip_checks and kwargs:
            raise TypeError("Unexpected keyword arguments: %s" % kwargs.keys())
        return MappingProxyType(attributes)<|MERGE_RESOLUTION|>--- conflicted
+++ resolved
@@ -368,12 +368,7 @@
         yield self
 
         def closure(node, graph):
-<<<<<<< HEAD
-            for o in graph.objects(node, RDFS_subClassOf):
-                yield o
-=======
-            yield from graph.objects(node, RDFS.subClassOf)
->>>>>>> 53b0c6a1
+            yield from graph.objects(node, RDFS_subClassOf)
 
         yield from filter(
             lambda x: isinstance(x, OntologyClass),
@@ -396,12 +391,7 @@
         yield self
 
         def closure(node, graph):
-<<<<<<< HEAD
-            for s in graph.subjects(RDFS_subClassOf, node):
-                yield s
-=======
-            yield from graph.subjects(RDFS.subClassOf, node)
->>>>>>> 53b0c6a1
+            yield from graph.subjects(RDFS_subClassOf, node)
 
         yield from filter(
             lambda x: isinstance(x, OntologyClass),
