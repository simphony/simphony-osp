--- conflicted
+++ resolved
@@ -139,57 +139,41 @@
         self._session = value
 
     @property
-<<<<<<< HEAD
+    @lru_cache_timestamp(lambda self: self.session.entity_cache_timestamp)
     def direct_superclasses(
         self: ONTOLOGY_ENTITY,
     ) -> FrozenSet[ONTOLOGY_ENTITY]:
-=======
+        """Get the direct superclasses of the entity.
+
+        Returns:
+            The direct superclasses of the entity.
+        """
+        return frozenset(self._get_direct_superclasses())
+
+    @property
     @lru_cache_timestamp(lambda self: self.session.entity_cache_timestamp)
-    def direct_superclasses(self) -> FrozenSet[OntologyEntity]:
->>>>>>> ef5e5fd2
-        """Get the direct superclasses of the entity.
+    def direct_subclasses(self: ONTOLOGY_ENTITY) -> FrozenSet[ONTOLOGY_ENTITY]:
+        """Get the direct subclasses of the entity.
+
+        Returns:
+            The direct subclasses of the entity.
+        """
+        return frozenset(self._get_direct_subclasses())
+
+    @property
+    @lru_cache_timestamp(lambda self: self.session.entity_cache_timestamp)
+    def superclasses(self: ONTOLOGY_ENTITY) -> FrozenSet[ONTOLOGY_ENTITY]:
+        """Get the superclass of the entity.
 
         Returns:
             The direct superclasses of the entity.
-        """
-        return frozenset(self._get_direct_superclasses())
-
-    @property
-<<<<<<< HEAD
-    def direct_subclasses(self: ONTOLOGY_ENTITY) -> FrozenSet[ONTOLOGY_ENTITY]:
-=======
+
+        """
+        return frozenset(self._get_superclasses())
+
+    @property
     @lru_cache_timestamp(lambda self: self.session.entity_cache_timestamp)
-    def direct_subclasses(self) -> FrozenSet[OntologyEntity]:
->>>>>>> ef5e5fd2
-        """Get the direct subclasses of the entity.
-
-        Returns:
-            The direct subclasses of the entity.
-        """
-        return frozenset(self._get_direct_subclasses())
-
-    @property
-<<<<<<< HEAD
-    def superclasses(self: ONTOLOGY_ENTITY) -> FrozenSet[ONTOLOGY_ENTITY]:
-=======
-    @lru_cache_timestamp(lambda self: self.session.entity_cache_timestamp)
-    def superclasses(self) -> FrozenSet[OntologyEntity]:
->>>>>>> ef5e5fd2
-        """Get the superclass of the entity.
-
-        Returns:
-            The direct superclasses of the entity.
-
-        """
-        return frozenset(self._get_superclasses())
-
-    @property
-<<<<<<< HEAD
     def subclasses(self: ONTOLOGY_ENTITY) -> FrozenSet[ONTOLOGY_ENTITY]:
-=======
-    @lru_cache_timestamp(lambda self: self.session.entity_cache_timestamp)
-    def subclasses(self) -> FrozenSet[OntologyEntity]:
->>>>>>> ef5e5fd2
         """Get the subclasses of the entity.
 
         Returns:
