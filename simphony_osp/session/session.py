"""Abstract Base Class for all Sessions."""
from __future__ import annotations

import itertools
import logging
from datetime import datetime
from functools import wraps
from inspect import isclass
from typing import (
    TYPE_CHECKING,
    Callable,
    Dict,
    FrozenSet,
    Iterable,
    Iterator,
    List,
    Optional,
    Set,
    Tuple,
    Type,
    TypeVar,
    Union,
)

from rdflib import OWL, RDF, RDFS, SKOS, BNode, Graph, Literal, URIRef
from rdflib.graph import ReadOnlyGraphAggregate
from rdflib.plugins.sparql.processor import SPARQLResult
from rdflib.query import ResultRow
from rdflib.term import Identifier, Node, Variable

from simphony_osp.ontology.annotation import OntologyAnnotation
from simphony_osp.ontology.attribute import OntologyAttribute
from simphony_osp.ontology.entity import OntologyEntity
from simphony_osp.ontology.individual import (
    MultipleResultsError,
    OntologyIndividual,
    ResultEmptyError,
)
from simphony_osp.ontology.namespace import OntologyNamespace
from simphony_osp.ontology.oclass import OntologyClass
from simphony_osp.ontology.parser import OntologyParser
from simphony_osp.ontology.relationship import OntologyRelationship
from simphony_osp.ontology.utils import DataStructureSet, compatible_classes
from simphony_osp.utils import simphony_namespace
<<<<<<< HEAD
from simphony_osp.utils.datatypes import (
    UID,
    AnnotationValue,
    AttributeValue,
    RelationshipValue,
    Triple,
)
=======
from simphony_osp.utils.cache import lru_cache_weak
from simphony_osp.utils.datatypes import UID, Triple
>>>>>>> 85283d0a

logger = logging.getLogger(__name__)

if TYPE_CHECKING:
    from simphony_osp.interfaces.interface import Interface, InterfaceDriver

ENTITY = TypeVar("ENTITY", bound=OntologyEntity)


RDF_type = RDF.type
OWL_inverseOf = OWL.inverseOf


class Environment:
    """Environment where ontology entities may be created.

    E.g. sessions, containers.
    """

    # ↓ --------------------- Public API --------------------- ↓ #

    def lock(self):
        """Increase the lock count.

        See the docstring of `locked` for an explanation of what locking an
        environment means.
        """
        self._lock += 1

    def unlock(self):
        """Decrease the lock count.

        See the docstring of `locked` for an explanation of what locking an
        environment means.
        """
        self._lock = self._lock - 1 if self._lock > 0 else 0

    @property
    def locked(self) -> bool:
        """Whether the environment is locked or not.

        A locked environment will not be closed when using it as a context
        manager and leaving the context. Useful for setting it as the
        default environment when it is not intended to close it afterwards.
        """
        return self._lock > 0

    def __enter__(self):
        """Set this as the default environment."""
        self._stack_default_environment.append(self)
        self._environment_references.add(self)
        return self

    def __exit__(self, *args):
        """Set the default environment back to the previous default."""
        if self is not self._stack_default_environment[-1]:
            raise RuntimeError(
                "Trying to exit the an environment context "
                "manager which was not the last entered one."
            )
        self._stack_default_environment.pop()
        if (
            self not in self._stack_default_environment
            and not self.subscribers
            and not self.locked
        ):
            self.close()
        return False

    def close(self):
        """Close this environment."""
        for environment in self.subscribers:
            environment.close()
            self.subscribers.remove(environment)
        self._environment_references.remove(self)

    def __bool__(self) -> bool:
        """Evaluate the truth value of the environment.

        Such value is always true.
        """
        return True

    # ↑ --------------------- Public API --------------------- ↑ #

    _session_linked: Optional[Session] = None
    _stack_default_environment: List[Environment] = []
    _environment_references: Set[Environment] = set()

    _lock: int = 0
    """See the docstring of `locked` for an explanation of what locking an
    environment means."""

    _subscribers: Set[Environment]
    """A private attribute is used in order not to interfere with the
    `__getattr__`method from OntologyIndividual."""

    def __init__(self, *args, **kwargs):
        """Initialize the environment with an empty set of subscribers."""
        self._subscribers = set()
        super().__init__(*args, **kwargs)

    @property
    def subscribers(self) -> Set[Environment]:
        """Environments that depend on this instance.

        Such environments will be closed when this instance is closed.
        """
        return self._subscribers

    @subscribers.setter
    def subscribers(self, value: Set[Environment]):
        """Setter for the private  `_subscribers` attribute."""
        self._subscribers = value

    @classmethod
    def get_default_environment(cls) -> Optional[Environment]:
        """Returns the default environment."""
        for environment in cls._stack_default_environment[::-1]:
            return environment
        else:
            return None


class SessionSet(DataStructureSet):
    """A set interface to a session.

    This class looks like and acts like the standard `set`, but it is an
    interface to the methods from `Session` that manage the addition and
    removal of individuals.

    This class does not hold any information itself, thus it is safe to
    spawn multiple instances linked to the same session (when
    single-threading).
    """

    _session: Session

    def __init__(
        self,
        session: Optional[Session] = None,
        oclass: Optional[OntologyClass] = None,
        uids: Optional[Iterable[UID]] = None,
    ):
        """Fix the linked session, the class and the identifier filter."""
        if oclass is not None and not isinstance(oclass, OntologyClass):
            raise TypeError(
                "Found object of type %s passed to argument "
                "oclass. Should be an OntologyClass." % type(oclass)
            )
        uids = tuple(uids) if uids is not None else None
        if uids is not None:
            for uid in uids:
                if not isinstance(uid, UID):
                    raise TypeError(
                        "Found object of type %s. Should be an UID."
                        % type(uid)
                    )

        self._class_filter = oclass
        self._uid_filter = uids
        self._session = session or Session.get_default_session()
        super().__init__()

    def __iter__(self):
        """The entities contained in the session."""
        identifiers = self._uid_filter
        class_ = self._class_filter

        if identifiers:
            yielded = set()
            for entity in self._iter_identifiers():
                if entity not in yielded:
                    yield entity
        elif class_:
            yield from (
                row[0]
                for row in self._session.sparql(
                    f"""
                    SELECT DISTINCT ?entity WHERE {{
                        ?entity rdf:type/rdfs:subClassOf*
                        <{class_.iri}> .
                    }}
                """,
                    ontology=True,
                )(entity=OntologyIndividual)
            )
        else:
            yield from iter(self._session)

    def __contains__(self, item: OntologyIndividual) -> bool:
        """Check whether an ontology entity belongs to the session."""
        return item in self._session and (
            item.is_a(self._class_filter) if self._class_filter else True
        )

    def update(self, other: Iterable[OntologyIndividual]) -> None:
        """Update the set with the union of itself and others."""
        other = set(other)
        if self._class_filter:
            for individual in other:
                if not individual.is_a(self._class_filter):
                    raise RuntimeError(
                        f"Cannot update {self} with {individual} because it "
                        f"does not belong to class {self._class_filter}."
                    )

        self._session.add(
            *other,
            merge=True,
            exists_ok=True,
        )

    def intersection_update(self, other: Iterable[OntologyIndividual]) -> None:
        """Update the set with the intersection of itself and another."""
        intersection = set(
            x
            for x in other
            if (x.identifier, RDF.type, None) in self._session.graph
        )

        if self._class_filter:
            for individual in intersection:
                if not individual.is_a(self._class_filter):
                    raise RuntimeError(
                        f"Cannot update {self} with {individual} because it "
                        f"does not belong to class {self._class_filter}."
                    )

        existing = set(
            x.identifier for x in self._session.get(oclass=self._class_filter)
        )
        remove = existing - set(x.identifier for x in intersection)

        self._session.add(
            *intersection,
            merge=True,
            exists_ok=True,
        )
        self._session.delete(remove)

    def difference_update(self, other: Iterable[OntologyIndividual]) -> None:
        """Remove all elements of another set from this set."""
        other = set(other)
        exists = set()
        for entity in other:
            try:
                exists.add(
                    self._session.from_identifier_typed(
                        entity.identifier, typing=OntologyIndividual
                    )
                )
            except KeyError:
                pass

        if self._class_filter:
            for individual in exists:
                if not individual.is_a(self._class_filter):
                    raise RuntimeError(
                        f"Cannot delete {individual} because it "
                        f"does not belong to class {self._class_filter}."
                    )

        self._session.delete(exists)

    def symmetric_difference_update(
        self, other: Iterable[OntologyIndividual]
    ) -> None:
        """Update set with the symmetric difference of it and another."""
        other = set(other)
        intersection = set(
            x
            for x in other
            if (x.identifier, RDF.type, None) in self._session.graph
        )
        add = other - intersection
        delete = set(
            x
            for x in self
            if x.identifier in (x.identifier for x in intersection)
        )

        if self._class_filter:
            for individual in add:
                if not individual.is_a(self._class_filter):
                    raise RuntimeError(
                        f"Cannot add {individual} because it "
                        f"does not belong to class {self._class_filter}."
                    )
            for individual in delete:
                if not individual.is_a(self._class_filter):
                    raise RuntimeError(
                        f"Cannot delete {individual} because it "
                        f"does not belong to class {self._class_filter}."
                    )

        self._session.add(add, merge=False, exists_ok=False)
        self._session.delete(delete)

    def __repr__(self) -> str:
        """Return repr(self)."""
        return (
            set(self).__repr__()
            + " <"
            + (
                f"class {self._class_filter} "
                if self._class_filter is not None
                else ""
            )
            + f"of session {self._session.identifier or self._session}>"
        )

    def one(
        self,
    ) -> OntologyIndividual:
        """Return one element.

        Return one element if the set contains one element, else raise
        an exception.

        Returns:
            The only element contained in the set.

        Raises:
            ResultEmptyError: No elements in the set.
            MultipleResultsError: More than one element in the set.
        """
        iter_self = iter(self)
        first_element = next(iter_self, StopIteration)
        if first_element is StopIteration:
            raise ResultEmptyError("No elements to be yielded.")
        second_element = next(iter_self, StopIteration)
        if second_element is not StopIteration:
            raise MultipleResultsError("More than one element can be yielded.")
        return first_element

    def any(
        self,
    ) -> Optional[Union[AnnotationValue, AttributeValue, RelationshipValue]]:
        """Return any element of the set.

        Returns:
            Any element from the set if the set is not empty, else None.
        """
        return next(iter(self), None)

    def all(self) -> SessionSet:
        """Return all elements from the set.

        Returns:
            All elements from the set, namely the set itself.
        """
        return self

    def _iter_identifiers(self) -> Iterator[Optional[OntologyIndividual]]:
        identifiers = self._uid_filter
        class_ = self._class_filter
        for i, identifier in identifiers:
            try:
                entity = self._session.from_identifier_typed(
                    identifier, OntologyIndividual
                )
            except KeyError:
                entity = None
            if entity and class_ and not entity.is_a(class_):
                entity = None
            yield entity


class Session(Environment):
    """Interface to a Graph containing OWL ontology entities."""

    # ↓ --------------------- Public API --------------------- ↓ #
    """These methods are meant to be available to the end-user."""

    identifier: Optional[str] = None
    """A label for the session.

    The identifier is just a label for the session to be displayed within
    Python (string representation of the session). It has no other effect.
    """

    @property
    def ontology(self) -> Session:
        """Another session considered to be the T-Box of this one.

        In a normal setting, a session is considered only to contain an A-Box.
        When it is necessary to look for a class, a relationship, an attribute
        or an annotation property, the session will look there for their
        definition.
        """
        return self._ontology or Session.default_ontology

    @ontology.setter
    def ontology(self, value: Optional[Session]) -> None:
        """Set the T-Box of this session."""
        self._ontology = value

    label_properties: Tuple[URIRef] = (SKOS.prefLabel, RDFS.label)
    """The identifiers of the RDF predicates to be considered as labels.

    The entity labels are used, for example, to be able to get ontology
    entities from namespace or session objects by such label.

    The order in which the properties are specified in the tuple matters. To
    determine the label of an object, the properties will be checked from
    left to right, until one of them is defined for that specific entity.
    This will be the label of such ontology entity. The rest of the
    properties to the right of such property will be ignored for that
    entity.

    For example, in the default case above, if an entity has an
    `SKOS.prefLabel` it will be considered to be its label, even if it also
    has an `RDFS.label`, which will be ignored. If another entity has no
    `SKOS.prefLabel` but has a `RDFS.label`, then the `RDFS.label` will
    define its label. This means that for some entity, one label property
    may be used while for another, a different property can be in use. If
    none of the properties are defined, then the entity is considered to
    have no label.
    """

    label_languages: Tuple[URIRef] = ("en",)
    # TODO: Set to user's language preference from the OS (users can usually
    #  set such a list in modern operating systems).
    """The preferred languages for the default label.

    Normally, entities will be available from all languages. However,
    in some places the label has to be printed. In such cases this default
    label will be used.

    When defining the label for an object as described in the
    `label_properties` docstring above, this list will also be checked from
    left to right. When one of the languages specified is available,
    this will define the default label. Then the default label will default to
    english. If also not available, then any language will be used.
    """

    def commit(self) -> None:
        """Commit pending changes to the session's graph."""
        self._graph.commit()
        if self.ontology is not self:
            self.ontology.commit()
        self.creation_set = set()

    def compute(self, **kwargs) -> None:
        """Run simulations on supported graph stores."""
        from simphony_osp.interfaces.remote.client import RemoteStoreClient

        if self._driver is not None:
            self.commit()
            self._driver.compute(**kwargs)
        elif isinstance(self._graph.store, RemoteStoreClient):
            self._graph.store.execute_method("compute")
        else:
            raise AttributeError(
                f"Session {self} is not attached to a "
                f"simulation engine. Thus, the attribute "
                f"`compute` is not available."
            )

    def close(self) -> None:
        """Close the connection to the session's backend.

        Sessions are an interface to a graph linked to an RDFLib store (a
        backend). If the session will not be used anymore, then it makes
        sense to close the connection to such backend to free resources.
        """
        if self in self._stack_default_environment:
            raise RuntimeError(
                "Cannot close a session that is currently "
                "being used as a context manager."
            )
        super().close()
        self.graph.close(commit_pending_transaction=False)

    def sparql(self, query: str, ontology: bool = False) -> QueryResult:
        """Perform a SPARQL CONSTRUCT, DESCRIBE, SELECT or ASK query.

        The query is performed on the session's data (the ontology is not
        included).

        Args:
            query: String to use as query.
            ontology: Whether to include the ontology in the query or not.
                When the ontology is included, only read-only queries are
                possible.
        """
        graph = (
            self.graph
            if not ontology
            else ReadOnlyGraphAggregate([self.graph, self.ontology.graph])
        )
        result = graph.query(query)
        return QueryResult(
            {
                "type_": result.type,
                "vars_": result.vars,
                "bindings": result.bindings,
                "askAnswer": result.askAnswer,
                "graph": result.graph,
            },
            session=self,
        )

    def __enter__(self):
        """Sets the session as the default session."""
        super().__enter__()
        self.creation_set = set()
        return self

    def __contains__(self, item: OntologyEntity):
        """Check whether an ontology entity is stored on the session."""
        return item.session is self

    def __iter__(self) -> Iterator[OntologyEntity]:
        """Iterate over all the ontology entities in the session.

        This operation can be computationally VERY expensive.
        """
        # Warning: entities can be repeated.
        return (
            self.from_identifier(identifier)
            for identifier in self.iter_identifiers()
        )

    def __len__(self) -> int:
        """Return the number of ontology entities within the session."""
        return sum(1 for _ in self)

    def __str__(self):
        """Convert the session to a string."""
        # TODO: Return the kind of RDFLib store attached too.
        return (
            f"<{self.__class__.__module__}.{self.__class__.__name__}: "
            f"{self.identifier if self.identifier is not None else ''} "
            f"at {hex(id(self))}>"
        )

    @lru_cache_weak(maxsize=4096)
    # On `__init__.py` there is an option to bypass this cache when the
    # session is not a T-Box.
    def from_identifier(self, identifier: Node) -> OntologyEntity:
        """Get an ontology entity from its identifier.

        Args:
            identifier: The identifier of the entity.

        Raises:
            KeyError: The ontology entity is not stored in this session.

        Returns:
            The OntologyEntity.
        """
        # WARNING: This method is a central point in SimPhoNy. Change with
        #  care.
        # TIP: Since the method is a central point in SimPhoNy, any
        #  optimization it gets will speed up SimPhoNy, while bad code in
        #  this method will slow it down.

        # Look for embedded classes.
        compatible = {
            rdf_type: compatible_classes(rdf_type, identifier)
            for rdf_type in self._graph.objects(identifier, RDF_type)
        }

        # If not an embedded class, then the type may be known in
        # the ontology. This means that an ontology individual would
        # have to be spawned.
        for rdf_type, found in compatible.items():
            if not found:
                try:
                    self.ontology.from_identifier(rdf_type)
                    found |= {OntologyIndividual}
                    break
                except KeyError:
                    pass

        compatible = set().union(*compatible.values())

        if (
            OntologyRelationship not in compatible
            and (identifier, OWL_inverseOf, None) in self._graph
        ):
            compatible |= {OntologyRelationship}

        """Some ontologies are hybrid RDFS and OWL ontologies (i.e. FOAF).
        In such cases, object and datatype properties are preferred to
        annotation properties."""
        if OntologyAnnotation in compatible and (
            compatible & {OntologyRelationship, OntologyAttribute}
        ):
            compatible.remove(OntologyAnnotation)

        """Finally return the single compatible class or raise an exception."""
        if len(compatible) >= 2:
            raise RuntimeError(
                f"Two or more python classes ("
                f"{', '.join(map(str, compatible))}) "
                f"could be spawned from {identifier}."
            )
        try:
            python_class = compatible.pop()
            return python_class(uid=UID(identifier), session=self, merge=None)
        except KeyError:
            raise KeyError(
                f"Identifier {identifier} does not match any OWL "
                f"entity, any entity natively supported by "
                f"SimPhoNy, nor an ontology individual "
                f"belonging to a class in the ontology."
            )

    def from_identifier_typed(
        self, identifier: Node, typing: Type[ENTITY]
    ) -> ENTITY:
        """Get an ontology entity from its identifier, enforcing a type check.

        Args:
            identifier: The identifier of the entity.
            typing: The expected type of the ontology entity matching the
                given identifier.

        Raises:
            KeyError: The ontology entity is not stored in this session.

        Returns:
            The OntologyEntity.
        """
        entity = self.from_identifier(identifier)
        if not isinstance(entity, typing):
            raise TypeError(f"{identifier} is not of class {typing}.")
        return entity

    @lru_cache_weak(maxsize=4096)
    # On `__init__.py` there is an option to bypass this cache when the
    # session is not a T-Box.
    def from_label(
        self,
        label: str,
        lang: Optional[str] = None,
        case_sensitive: bool = False,
    ) -> FrozenSet[OntologyEntity]:
        """Get an ontology entity from its label.

        Args:
            label: The label of the ontology entity.
            lang: The language of the label.
            case_sensitive: when false, look for similar labels with
                different capitalization.

        Raises:
            KeyError: Unknown label.

        Returns:
            The ontology entity.
        """
        results = set()

        identifiers_and_labels = self.iter_labels(
            lang=lang,
            return_prop=False,
            return_literal=False,
            return_identifier=True,
        )
        if case_sensitive is False:
            comp_label = label.lower()
            identifiers_and_labels = (
                (label.lower(), identifier)
                for label, identifier in identifiers_and_labels
            )
        else:
            comp_label = label

        identifiers_and_labels = (
            (label, identifier)
            for label, identifier in identifiers_and_labels
            if label == comp_label
        )

        for _, identifier in identifiers_and_labels:
            try:
                results.add(self.from_identifier(identifier))
            except KeyError:
                pass
        if len(results) == 0:
            error = "No element with label %s was found in ontology %s." % (
                label,
                self,
            )
            raise KeyError(error)

        return frozenset(results)

    def add(
        self,
        *individuals: Union[OntologyIndividual, Iterable[OntologyIndividual]],
        merge: bool = False,
        exists_ok: bool = False,
    ) -> Union[OntologyIndividual, FrozenSet[OntologyIndividual]]:
        """Copies the ontology entities to the session."""
        # Unpack iterables
        individuals = list(
            individual
            for x in individuals
            for individual in (
                x if not isinstance(x, OntologyIndividual) else (x,)
            )
        )
        # Get the identifiers of the individuals
        identifiers = list(individual.identifier for individual in individuals)
        # Get a list of files within the individuals to add
        files = {
            individual
            for individual in individuals
            if set(class_.identifier for class_ in individual.superclasses)
            & {simphony_namespace.File}
            and individual.session is not self
        }

        # Paste the individuals
        """The attributes of the individuals are always kept. The
        relationships between the individuals are only kept when they are
        pasted together.
        """
        if (
            any(
                (identifier, None, None) in self.graph
                for identifier in identifiers
            )
            and exists_ok is False
        ):
            raise RuntimeError(
                "Some of the added entities already exist on the session."
            )
        elif (
            merge
            and files
            and any(
                (identifier, None, None) in self.graph
                for identifier in {x.identifier for x in files}
            )
        ):
            raise RuntimeError(
                "Some of the added file entities already exist on the "
                "session. File entities cannot be merged with existing ones."
            )
        delete = (
            (individual.identifier, None, None)
            for individual in individuals
            if individual.session is not self
        )
        add = (
            (s, p, o)
            for individual in individuals
            for s, p, o in individual.session.graph.triples(
                (individual.identifier, None, None)
            )
            if (p == RDF.type or isinstance(o, Literal) or o in identifiers)
        )
        if not merge:
            """Replace previous individuals if merge is False."""
            for pattern in delete:
                self.graph.remove(pattern)
        self.graph.addN((s, p, o, self.graph) for s, p, o in add)
        files = ((file.identifier, file.operations.handle) for file in files)
        for identifier, contents in files:
            self.from_identifier_typed(
                identifier, typing=OntologyIndividual
            ).operations.overwrite(contents)
        added_objects = list(
            self.from_identifier_typed(identifier, typing=OntologyIndividual)
            for identifier in identifiers
        )
        return (
            next(iter(added_objects), None)
            if len(added_objects) <= 1
            else added_objects
        )

    def delete(
        self,
        *entities: Union[
            Union[OntologyEntity, Identifier],
            Iterable[Union[OntologyEntity, Identifier]],
        ],
    ):
        """Remove an ontology entity from the session."""
        entities = frozenset(
            entity
            for x in entities
            for entity in (
                x if not isinstance(x, (OntologyEntity, Identifier)) else (x,)
            )
        )

        for entity in entities:
            if isinstance(entity, OntologyEntity) and entity not in self:
                raise ValueError(f"Entity {entity} not contained in {self}.")

        for entity in entities:
            if isinstance(entity, OntologyEntity):
                entity = entity.identifier
            self._track_identifiers(entity, delete=True)
            self._graph.remove((entity, None, None))
            self._graph.remove((None, None, entity))

    def clear(self):
        """Clear all the data stored in the session."""
        self._graph.remove((None, None, None))
        self._namespaces.clear()
        self.entity_cache_timestamp = datetime.now()
        self.from_identifier.cache_clear()
        self.from_label.cache_clear()

        # Reload the essential TBox required by ontologies.
        if self.ontology is self:
            for parser in (
                OntologyParser.get_parser("simphony"),
                OntologyParser.get_parser("owl"),
                OntologyParser.get_parser("rdfs"),
            ):
                self.ontology.load_parser(parser)

    def get(
        self,
        *individuals: Union[OntologyIndividual, Identifier, str],
        oclass: Optional[OntologyClass] = None,
    ) -> Union[
        Set[OntologyIndividual],
        Optional[OntologyIndividual],
        Tuple[Optional[OntologyIndividual]],
    ]:
        """Return the individuals in the session.

        The structure of the output can vary depending on the form used for
        the call. See the "Returns:" section of this
        docstring for more details on this.

        Args:
            individuals: Restrict the individuals to be returned to a certain
                subset of the individuals in the session.
            oclass: Only yield ontology individuals which belong to a subclass
                of the given ontology class. Defaults to None (no filter).

        Returns:
            Calls without `*individuals` (SessionSet): The result of the
                call is a set-like object. This corresponds to
                the calls `get()`, `get(oclass=___)`.
            Calls with `*individuals` (Optional[OntologyIndividual],
                    Tuple[Optional["OntologyIndividual"], ...]):
                The position of each element in the result is determined by the
                position of the corresponding identifier/individual in the
                given list of identifiers/individuals. In this case, the result
                can contain `None` values if a given identifier/individual is
                not in the session, or if it does not satisfy the class
                filter. This description corresponds to the calls
                `get(*individuals)`, `get(*individuals, oclass=`___`)`.

        Raises:
            TypeError: Objects that are not ontology individuals,
                identifiers or strings provided as positional arguments.
            TypeError: Object that is not an ontology class passed as
                keyword argument `oclass`.
            RuntimeError: Ontology individuals that belong to a different
                session provided.
        """
        identifiers = list(individuals)
        for i, x in enumerate(identifiers):
            if not isinstance(x, (OntologyIndividual, Identifier, str)):
                raise TypeError(
                    f"Expected {OntologyIndividual}, {Identifier} or {str} "
                    f"objects, not {type(x)}."
                )
            elif isinstance(x, OntologyIndividual) and x not in self:
                raise RuntimeError(
                    "Cannot get an individual that belongs to "
                    "a different session."
                )

            if isinstance(x, str):
                if not isinstance(x, Identifier):
                    identifiers[i] = URIRef(x)
            elif isinstance(x, OntologyIndividual):
                identifiers[i] = x.identifier

        if identifiers:
            entities = [None] * len(identifiers)
            for i, identifier in enumerate(identifiers):
                try:
                    entity = self.from_identifier(identifier)
                except KeyError:
                    entity = None
                if entity and oclass and not entity.is_a(oclass):
                    entity = None
                entities[i] = entity

            if len(identifiers) == 1:
                entities = entities[0]
            else:
                entities = tuple(entities)
        else:
            entities = SessionSet(session=self, oclass=oclass)

        return entities

    def iter(
        self,
        *individuals: Union[OntologyIndividual, Identifier, str],
        oclass: Optional[OntologyClass] = None,
    ) -> Union[
        Iterator[OntologyIndividual],
        Iterator[Optional[OntologyIndividual]],
    ]:
        """Iterate over the ontology individuals in the session.

        The structure of the output can vary depending on the form used for
        the call. See the "Returns:" section of this docstring for more
        details on this.

        Args:
            individuals: Restrict the individuals to be returned to a certain
                subset of the individuals in the session.
            oclass: Only yield ontology individuals which belong to a subclass
                of the given ontology class. Defaults to None (no filter).

        Returns:
            Calls without `*individuals` (Iterator[OntologyIndividual]): The
                position of each element in the result is non-deterministic.
                This corresponds to the calls `iter()`, `iter(oclass=___)`.
            Calls with `*individuals` (Iterator[Optional[
                    OntologyIndividual]]):
                The position of each element in the result is determined by the
                position of the corresponding identifier/individual in the
                given list of identifiers/individuals. In this case, the result
                can contain `None` values if a given identifier/individual is
                not in the session, or if it does not satisfy the class
                filter. This description corresponds to the calls
                `iter(*individuals)`, `iter(*individuals, oclass=`___`)`.

        Raises:
            TypeError: Objects that are not ontology individuals,
                identifiers or strings provided as positional arguments.
            TypeError: Object that is not an ontology class passed as
                keyword argument `oclass`.
            RuntimeError: Ontology individuals that belong to a different
                session provided.
        """
        identifiers = list(individuals)
        for i, x in enumerate(identifiers):
            if not isinstance(x, (OntologyIndividual, Identifier, str)):
                raise TypeError(
                    f"Expected {OntologyIndividual}, {Identifier} or {str} "
                    f"objects, not {type(x)}."
                )
            elif isinstance(x, OntologyIndividual) and x not in self:
                raise RuntimeError(
                    "Cannot get an individual that belongs to "
                    "a different session."
                )

            if isinstance(x, str):
                if not isinstance(x, Identifier):
                    identifiers[i] = URIRef(x)
            elif isinstance(x, OntologyIndividual):
                identifiers[i] = x.identifier

        if oclass is not None and not isinstance(oclass, OntologyClass):
            raise TypeError(
                "Found object of type %s passed to argument "
                "oclass. Should be an OntologyClass." % type(oclass)
            )

        if identifiers:

            # The yield statement is encapsulated inside a function so that the
            # main function uses the return statement instead of yield. In this
            # way, exceptions are checked when the `iter` method is called
            # instead of when asking for the first result.
            def iterator() -> Iterator[Optional[OntologyIndividual]]:
                for identifier in identifiers:
                    try:
                        entity = self.from_identifier(identifier)
                    except KeyError:
                        entity = None
                    if entity and oclass and not entity.is_a(oclass):
                        entity = None
                    yield entity

            return iterator()

        else:
            return iter(SessionSet(session=self, oclass=oclass))

    # ↑ --------------------- Public API --------------------- ↑ #

    default_ontology: Session
    """The default ontology.

    When no T-Box is explicitly assigned to a session, this is the ontology
    it makes use of.
    """

    entity_cache_timestamp: Optional[datetime] = None
    """A timestamp marking the time when the session's graph was last modified.

    This timestamp is used by `OntologyEntity` and its subclasses to know
    whether they should invalidate their cache (e.g. the cache of the
    `superclasses` method must be invalidated when the session is cleared or a
    new ontology is loaded into the session).
    """

    _ontology: Optional[Session] = None
    """Private pointer to the T-Box of the session.

    Not `None` only when the T-Box of the session should be different from
    the default T-Box (the one referred to by the attribute `default_ontology`,
    which is by default a session containing all the installed ontologies).
    """

    def __init__(
        self,
        base: Optional[Graph] = None,  # The graph must be OPEN already.
        driver: Optional[InterfaceDriver] = None,
        ontology: Optional[Union[Session, bool]] = None,
        identifier: Optional[str] = None,
        namespaces: Dict[str, URIRef] = None,
        from_parser: Optional[OntologyParser] = None,
    ):
        """Initialize the session."""
        super().__init__()
        self._environment_references.add(self)
        # Base the session graph either on a store if passed or an empty graph.
        if base is not None:
            self._graph = base
        else:
            graph = Graph("SimpleMemory")
            self._graph = graph

        self._interface_driver = driver

        # Configure the ontology for this session
        if isinstance(ontology, Session):
            self.ontology = ontology
        elif ontology is True:
            self.ontology = self
        elif ontology is not None:
            raise TypeError(
                f"Invalid ontology argument: {ontology}."
                f"Expected either a `Session` or `bool` object, "
                f"got {type(ontology)} instead."
            )

        if self.ontology is not self:
            """Bypass cache if this session is not a T-Box"""

            def bypass_cache(method: Callable):
                wrapped_func = method.__wrapped__

                @wraps(wrapped_func)
                def bypassed(*args, **kwargs):
                    return wrapped_func(self, *args, **kwargs)

                bypassed.cache_clear = lambda: None
                return bypassed

            self.from_identifier = bypass_cache(self.from_identifier)
            self.from_label = bypass_cache(self.from_label)
        else:
            """Log the time of last entity cache clearing."""

            self.entity_cache_timestamp = datetime.now()

        self._entity_cache = dict()

        self.creation_set = set()
        self._storing = list()

        self._namespaces = dict()
        # Load the essential TBox required by ontologies.
        if self.ontology is self:
            for parser in (
                OntologyParser.get_parser("simphony"),
                OntologyParser.get_parser("owl"),
                OntologyParser.get_parser("rdfs"),
            ):
                self.ontology.load_parser(parser)
        if from_parser:  # Compute session graph from an ontology parser.
            if self.ontology is not self:
                raise RuntimeError(
                    "Cannot load parsers in sessions which "
                    "are not their own ontology. Load the "
                    "parser on the ontology instead."
                )
            if namespaces is not None:
                logger.warning(
                    f"Namespaces bindings {namespaces} ignored, "
                    f"as the session {self} is being created from "
                    f"a parser."
                )
            self.load_parser(from_parser)
            self.identifier = identifier or from_parser.identifier
        else:  # Create an empty session.
            self.identifier = identifier
            namespaces = namespaces if namespaces is not None else dict()
            for key, value in namespaces.items():
                self.bind(key, value)

    def merge(self, entity: OntologyEntity) -> None:
        """Merge a given ontology entity with what is in the session.

        Copies the ontology entity to the session, but does not remove any
        old triples referring to the entity.

        Args:
            entity: The ontology entity to store.
        """
        self._update_and_merge_helper(entity, mode=False)

    def update(self, entity: OntologyEntity) -> None:
        """Store a copy of given ontology entity in the session.

        Args:
            entity: The ontology entity to store.
        """
        self._update_and_merge_helper(entity, mode=True)

    @property
    def namespaces(self) -> List[OntologyNamespace]:
        """Get all the namespaces bound to the session."""
        return [
            OntologyNamespace(iri=iri, name=name, ontology=self.ontology)
            for iri, name in self.ontology._namespaces.items()
        ]

    def bind(self, name: Optional[str], iri: Union[str, URIRef]):
        """Bind a namespace to this session.

        Args:
            name: the name to bind. The name is optional, a namespace object
                can be bound without name.
            iri: the IRI of the namespace to be bound to such name.
        """
        iri = URIRef(iri)
        for key, value in self.ontology._namespaces.items():
            if value == name and key != iri:
                raise ValueError(
                    f"Namespace {key} is already bound to name "
                    f"{name} in ontology {self}. "
                    f"Please unbind it first."
                )
        else:
            self.ontology._namespaces[iri] = name
            self.ontology._graph.bind(name, iri)

    def unbind(self, name: Union[str, URIRef]):
        """Unbind a namespace from this session.

        Args:
            name: the name to which the namespace is already bound, or the
                IRI of the namespace.
        """
        for key, value in dict(self.ontology._namespaces).items():
            if value == name or key == URIRef(name):
                del self.ontology._namespaces[key]

    def get_namespace_bind(
        self, namespace: Union[OntologyNamespace, URIRef, str]
    ) -> Optional[str]:
        """Returns the name used to bind a namespace to the ontology.

        Args:
            namespace: Either an OntologyNamespace or the IRI of a namespace.

        Raises:
            KeyError: Namespace not bound to to the ontology.
        """
        ontology = self.ontology
        if isinstance(namespace, OntologyNamespace):
            ontology = namespace.ontology
            namespace = namespace.iri
        else:
            namespace = URIRef(namespace)

        not_bound_error = KeyError(
            f"Namespace {namespace} not bound to " f"ontology {self}."
        )
        if ontology is not self.ontology:
            raise not_bound_error
        try:
            return self.ontology._namespaces[namespace]
        except KeyError:
            raise not_bound_error

    def get_namespace(self, name: Union[str, URIRef]) -> OntologyNamespace:
        """Get a namespace registered with the session.

        Args:
            name: The namespace name or IRI to search for.

        Returns:
            The ontology namespace.

        Raises:
            KeyError: Namespace not found.
        """
        coincidences = iter(tuple())
        if isinstance(name, URIRef):
            coincidences_iri = (x for x in self.namespaces if x.iri == name)
            coincidences = itertools.chain(coincidences, coincidences_iri)
        elif isinstance(name, str):
            coincidences_name = (x for x in self.namespaces if x.name == name)
            coincidences = itertools.chain(coincidences, coincidences_name)
            # Last resort: user provided string but may be an IRI.
            coincidences_fallback = (
                x for x in self.namespaces if x.iri == URIRef(name)
            )
            coincidences = itertools.chain(coincidences, coincidences_fallback)

        result = next(coincidences, None)
        if result is None:
            raise KeyError(f"Namespace {name} not found in ontology {self}.")
        return result

    @property
    def graph(self) -> Graph:
        """Returns the session's graph."""
        return self._graph

    @property
    def driver(self) -> Optional[InterfaceDriver]:
        """The SimPhoNy interface on which the base graph is based on.

        Points to the interface response for realizing the base graph of the
        session. Not all graphs have to be based on an interface. In such
        cases, the value of this attribute is `None`.
        """
        return self._interface_driver

    @classmethod
    def get_default_session(cls) -> Optional[Session]:
        """Returns the default session."""
        for environment in cls._stack_default_environment[::-1]:
            if isinstance(environment, Session):
                return environment
        else:
            return None

    @classmethod
    def set_default_session(cls, session: Session):
        """Sets the first session of the stack of sessions.

        This effectively makes it the default. The method will not work if
        there are any other default environments in the stack
        """
        if len(cls._stack_default_environment) > 1:
            raise RuntimeError(
                "The default session cannot be changed when "
                "there are other environments in the stack."
            )
        try:
            cls._stack_default_environment.pop()
        except IndexError:
            pass
        cls._stack_default_environment.append(session)

    def load_parser(self, parser: OntologyParser):
        """Merge ontology packages with this ontology from a parser object.

        Args:
            parser: the ontology parser from where to load the new namespaces.
        """
        self.ontology._graph += parser.graph
        for name, iri in parser.namespaces.items():
            self.bind(name, iri)
        self.entity_cache_timestamp = datetime.now()
        self.from_identifier.cache_clear()
        self.from_label.cache_clear()

    def iter_identifiers(self) -> Iterator[Union[BNode, URIRef]]:
        """Iterate over all the ontology entity identifiers in the session."""
        # Warning: identifiers can be repeated.
        supported_entity_types = frozenset(
            {
                # owl:AnnotationProperty
                OWL.AnnotationProperty,
                RDF.Property,
                # owl:DatatypeProperty
                OWL.DatatypeProperty,
                # owl:ObjectProperty
                OWL.ObjectProperty,
                # owl:Class
                OWL.Class,
                RDFS.Class,
                # owl:Restriction
                OWL.Restriction,
            }
        )

        # Yield the entities from the TBox (literals filtered out above).
        if self.ontology is self:
            yield from (
                s
                for t in supported_entity_types
                for s in self.ontology.graph.subjects(RDF.type, t)
                if not isinstance(s, Literal)
            )

        # Yield the entities from the ABox (literals filtered out below).
        yield from (
            t[0]
            for t in self._graph.triples((None, RDF.type, None))
            if not isinstance(t[0], Literal)
            and any(
                (t[2], RDF.type, supported_entity_type) in self.ontology.graph
                for supported_entity_type in supported_entity_types
            )
        )

    def iter_labels(
        self,
        entity: Optional[Union[Identifier, OntologyEntity]] = None,
        lang: Optional[str] = None,
        return_prop: bool = False,
        return_literal: bool = True,
        return_identifier: bool = False,
    ) -> Iterator[
        Union[
            Literal,
            str,
            Tuple[Union[Literal, str], Node],
            Tuple[Union[Literal, str], Node, Node],
        ]
    ]:
        """Iterate over all the labels of the entities in the session."""
        from simphony_osp.ontology.entity import OntologyEntity

        if isinstance(entity, OntologyEntity):
            entity = entity.identifier

        def filter_language(literal):
            if lang is None:
                return True
            elif lang == "":
                return literal.language is None
            else:
                return literal.language == lang

        labels = (
            (prop, literal, subject)
            for prop in self.label_properties
            for subject, _, literal in self._graph.triples(
                (entity, prop, None)
            )
        )
        labels = filter(
            lambda label_tuple: filter_language(label_tuple[1]), labels
        )
        if not return_prop and not return_literal and not return_identifier:
            return (str(x[1]) for x in labels)
        elif return_prop and not return_literal and not return_identifier:
            return ((str(x[1]), x[0]) for x in labels)
        elif not return_prop and return_literal and not return_identifier:
            return (x[1] for x in labels)
        elif return_prop and return_literal and not return_identifier:
            return ((x[1], x[0]) for x in labels)
        elif not return_prop and not return_literal and return_identifier:
            return ((str(x[1]), x[2]) for x in labels)
        elif return_prop and not return_literal and return_identifier:
            return ((str(x[1]), x[0], x[2]) for x in labels)
        elif not return_prop and return_literal and return_identifier:
            return ((x[1], x[2]) for x in labels)
        else:  # everything true
            return ((x[1], x[0], x[2]) for x in labels)

    def get_identifiers(self) -> Set[Identifier]:
        """Get all the identifiers in the session."""
        return set(self.iter_identifiers())

    def get_entities(self) -> Set[OntologyEntity]:
        """Get all the entities stored in the session."""
        return {x for x in self}

    _interface_driver: Optional[InterfaceDriver] = None

    def _update_and_merge_helper(
        self,
        entity: OntologyEntity,
        mode: bool,
        visited: Optional[set] = None,
    ) -> None:
        """Private `merge` and `update` helper.

        Args:
            entity: The ontology entity to merge.
            mode: True means update, False means merge.
            visited: Entities that have already been updated or merged.
        """
        if entity.session is None:  # Newly created entity.
            if mode:
                self._graph.remove((entity.iri, None, None))
            for t in entity.graph.triples((None, None, None)):
                self._graph.add(t)
        elif entity not in self:  # Entity from another session.
            active_relationship = self.ontology.from_identifier(
                simphony_namespace.activeRelationship
            )
            try:
                existing = self.from_identifier(entity.identifier)
            except KeyError:
                existing = None

            self._track_identifiers(entity.identifier)

            # Clear old types, active relationships and attributes for
            # the update operation.
            if existing and mode:
                # Clear old types.
                self._graph.remove((existing.identifier, RDF.type, None))

                for p in existing.graph.predicates(existing.identifier, None):
                    try:
                        predicate = self.ontology.from_identifier(p)
                    except KeyError:
                        continue
                    # Clear attributes or active relationships.
                    if isinstance(predicate, OntologyAttribute) or (
                        isinstance(predicate, OntologyRelationship)
                        and active_relationship in predicate.superclasses
                    ):
                        self._graph.remove((existing.identifier, p, None))

            # Merge new types, active relationships and attributes.
            # The double for loop pattern (first loop over p, then loop over o)
            # is used because calling `self.ontology.from_identifier` is
            # expensive.
            visited = visited if visited is not None else set()
            for p in entity.graph.predicates(entity.identifier, None):
                try:
                    predicate = self.ontology.from_identifier(p)
                except KeyError:
                    # Merge new types.
                    if p == RDF.type:
                        for o in entity.graph.objects(entity.identifier, p):
                            self._graph.add((entity.identifier, p, o))
                    continue

                for o in entity.graph.objects(entity.identifier, p):
                    if isinstance(predicate, OntologyAttribute):
                        # Merge attributes.
                        self._graph.add((entity.identifier, p, o))
                    elif (
                        isinstance(predicate, OntologyRelationship)
                        and active_relationship in predicate.superclasses
                    ):
                        # Merge active relationships.
                        obj = entity.session.from_identifier(o)
                        if not isinstance(obj, OntologyIndividual):
                            continue
                        if obj.identifier not in visited:
                            visited.add(obj.identifier)
                            self._update_and_merge_helper(obj, mode, visited)
                        self._graph.add((entity.identifier, p, o))

    creation_set: Set[Identifier]
    _namespaces: Dict[URIRef, str]
    _graph: Graph
    _driver: Optional[Interface] = None

    @property
    def _session_linked(self) -> Session:
        return self

    def _track_identifiers(self, identifier, delete=False):
        # Keep track of new additions while inside context manager.
        if delete:
            self.creation_set.discard(identifier)
        else:
            entity_triples_exist = (
                next(self._graph.triples((identifier, None, None)), None)
                is not None
            )
            if not entity_triples_exist:
                self.creation_set.add(identifier)


class QueryResult(SPARQLResult):
    """SPARQL query result."""

    session: Session

    def __init__(self, *args, session: Optional[Session] = None, **kwargs):
        """Initialize the query result.

        Namely, a session is linked to this query result so that if ontology
        individuals are requested,

        Args:
            session: Session to which this result is linked to.
        """
        self.session = session or Session.get_default_session()
        super().__init__(*args, **kwargs)

    # ↓ --------------------- Public API --------------------- ↓ #

    def __call__(
        self, **kwargs
    ) -> Union[Iterator[Triple], Iterator[bool], Iterator[ResultRow]]:
        """Select the datatypes of the query results ofr SELECT queries.

        Args:
            **kwargs: For each variable name on the query, a callable
                can be specified as keyword argument. When retrieving
                results, this callable will be run on the RDFLib item from the
                result. Literals are an exception. The callable will
                be applied on top of the result of the `toPython()` method
                of the callable.

        Raises:
            ValueError: When the query that produced this result object is
                not a SELECT query.
        """
        if self.type != "SELECT":
            if kwargs:
                raise ValueError(
                    f"Result datatypes cannot be converted for "
                    f"{self.type} queries."
                )
            yield from self
            return

        for key, value in kwargs.items():
            """Filter certain provided callables and replace them by others."""
            if isclass(value) and issubclass(value, OntologyIndividual):
                """Replace OntologyIndividual with spawning the individual
                from its identifier."""
                kwargs[key] = lambda x: self.session.from_identifier_typed(
                    x, typing=OntologyIndividual
                )

        for row in self:
            """Yield the rows with the applied datatype transformation."""
            values = {
                Variable(var): kwargs.get(str(var), lambda x: x)(
                    row[i]
                    if not isinstance(row[i], Literal)
                    else row[i].toPython()
                )
                for i, var in enumerate(self.vars)
            }
            yield ResultRow(values, self.vars)

    # ↑ --------------------- Public API --------------------- ↑ #


Session.default_ontology = Session(
    identifier="default ontology", ontology=True
)
Session.set_default_session(Session(identifier="default session"))
# This default ontology is later overwritten by simphony_osp/utils/pico.py<|MERGE_RESOLUTION|>--- conflicted
+++ resolved
@@ -42,7 +42,7 @@
 from simphony_osp.ontology.relationship import OntologyRelationship
 from simphony_osp.ontology.utils import DataStructureSet, compatible_classes
 from simphony_osp.utils import simphony_namespace
-<<<<<<< HEAD
+from simphony_osp.utils.cache import lru_cache_weak
 from simphony_osp.utils.datatypes import (
     UID,
     AnnotationValue,
@@ -50,10 +50,6 @@
     RelationshipValue,
     Triple,
 )
-=======
-from simphony_osp.utils.cache import lru_cache_weak
-from simphony_osp.utils.datatypes import UID, Triple
->>>>>>> 85283d0a
 
 logger = logging.getLogger(__name__)
 
