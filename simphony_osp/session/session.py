--- conflicted
+++ resolved
@@ -40,11 +40,6 @@
 from simphony_osp.ontology.oclass import OntologyClass
 from simphony_osp.ontology.parser import OntologyParser
 from simphony_osp.ontology.relationship import OntologyRelationship
-<<<<<<< HEAD
-from simphony_osp.ontology.utils import compatible_classes
-from simphony_osp.utils.datatypes import UID, Triple
-from simphony_osp.utils.simphony_namespace import simphony_namespace
-=======
 from simphony_osp.ontology.utils import DataStructureSet, compatible_classes
 from simphony_osp.utils import simphony_namespace
 from simphony_osp.utils.cache import lru_cache_weak
@@ -55,7 +50,6 @@
     RelationshipValue,
     Triple,
 )
->>>>>>> ef5e5fd2
 
 logger = logging.getLogger(__name__)
 
@@ -659,20 +653,12 @@
                     break
                 except KeyError:
                     pass
-<<<<<<< HEAD
-            else:
-                compatible |= found
-        if (
-            OntologyRelationship not in compatible
-            and (identifier, OWL.inverseOf, None) in self._graph
-=======
 
         compatible = set().union(*compatible.values())
 
         if (
             OntologyRelationship not in compatible
             and (identifier, OWL_inverseOf, None) in self._graph
->>>>>>> ef5e5fd2
         ):
             compatible |= {OntologyRelationship}
 
@@ -1128,12 +1114,8 @@
             self._graph = base
 
         else:
-<<<<<<< HEAD
-            graph = Graph()
+            graph = Graph("SimpleMemory")
             self._graph_writable = graph
-=======
-            graph = Graph("SimpleMemory")
->>>>>>> ef5e5fd2
             self._graph = graph
 
         self._interface_driver = driver
